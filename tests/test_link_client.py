--- conflicted
+++ resolved
@@ -73,20 +73,13 @@
     monkeypatch.setattr(lc_module.RNS, "Link", FakeLink)
 
     captured = {}
-<<<<<<< HEAD
+
     monkeypatch.setattr(
         lc_module,
         "dataclass_to_json",
         lambda d: (captured.setdefault("payload", d), b"data")[1],
     )
-=======
 
-    def serializer(d):
-        captured.setdefault("payload", d)
-        return b"data"
-
-    monkeypatch.setattr(lc_module, "dataclass_to_json", serializer)
->>>>>>> 5cedde64
 
     cli = lc_module.LinkClient("aa")
     await cli.send({"k": "v"})
