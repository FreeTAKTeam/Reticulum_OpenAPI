--- conflicted
+++ resolved
@@ -39,7 +39,7 @@
     assert b == b"\xff"
 
 
-<<<<<<< HEAD
+
 def test_int64_bounds_and_overflow():
     """Check 64-bit integer boundaries and overflow handling."""
     min_signed = -(2**63)
@@ -52,13 +52,12 @@
         codec.to_canonical_bytes(min_signed - 1)
     with pytest.raises(codec.CodecError):
         codec.to_canonical_bytes(max_unsigned + 1)
-=======
+
 def test_cross_language_boundaries(int_boundary_vectors):
     """Ensure 127/128 encodings match across implementations."""
     for num, vectors in int_boundary_vectors.items():
         enc = codec.to_canonical_bytes(num)
         assert enc == vectors["python"] == vectors["go"] == vectors["ts"]
->>>>>>> fa5c35b8
 
 
 def test_basic_strings_and_bins():
