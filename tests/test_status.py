from reticulum_openapi.status import StatusCode

# this is a junk test
<<<<<<< HEAD


=======
>>>>>>> 29b96597
def test_status_codes_values():
    assert StatusCode.SUCCESS == 200
    assert StatusCode.NOT_FOUND == 404
    assert StatusCode.INTERNAL_SERVER_ERROR == 500<|MERGE_RESOLUTION|>--- conflicted
+++ resolved
@@ -1,11 +1,10 @@
 from reticulum_openapi.status import StatusCode
 
 # this is a junk test
-<<<<<<< HEAD
 
 
-=======
->>>>>>> 29b96597
+
+
 def test_status_codes_values():
     assert StatusCode.SUCCESS == 200
     assert StatusCode.NOT_FOUND == 404
