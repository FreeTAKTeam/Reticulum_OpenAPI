from types import SimpleNamespace

import pytest

from reticulum_openapi import link_client
from reticulum_openapi import link_service


class DummyResource:
    def __init__(self, *args, **kwargs):
        pass


def test_send_resource_callbacks(monkeypatch, tmp_path):
    """Ensure callbacks fire when sending a resource."""
    file_path = tmp_path / "data.txt"
    file_path.write_text("payload")

    calls = {"progress": False, "completion": False, "hook": False}
    fake_link = object()

    class FakeResource:
        def __init__(
            self, data, link, metadata=None, callback=None, progress_callback=None, **_
        ):
            assert data == str(file_path)
            assert link is fake_link
            assert metadata["filename"] == "data.txt"
            if progress_callback:
                progress_callback(self)
            if callback:
                callback(self)

    monkeypatch.setattr(link_client.RNS, "Resource", FakeResource)

    def progress(res):
        calls["progress"] = True

    def completion(res):
        calls["completion"] = True

    def hook(res):
        calls["hook"] = True

<<<<<<< HEAD
    cli = link_client.LinkFileClient(fake_link, on_upload_complete=hook)
=======
    cli = link_client.ResourceClient(fake_link, on_upload_complete=hook)
>>>>>>> 5cedde64
    cli.send_resource(
        str(file_path), progress_callback=progress, completion_callback=completion
    )

    assert calls["progress"]
    assert calls["completion"]
    assert calls["hook"]


def test_send_resource_raises(monkeypatch, tmp_path):
    """Verify errors during resource send are propagated."""
    file_path = tmp_path / "data.txt"
    file_path.write_text("payload")

    def raise_resource(*a, **k):
        raise ValueError("boom")

    monkeypatch.setattr(link_client.RNS, "Resource", raise_resource)
<<<<<<< HEAD
    cli = link_client.LinkFileClient(object())
=======
    cli = link_client.ResourceClient(object())
>>>>>>> 5cedde64
    with pytest.raises(ValueError):
        cli.send_resource(str(file_path))


def test_resource_received_callback(tmp_path):
    """Incoming resources with metadata should be stored using filename."""
    storage = tmp_path / "store"
<<<<<<< HEAD
    service = link_service.LinkResourceService(str(storage))
=======
    service = link_service.ResourceService(str(storage))
>>>>>>> 5cedde64

    src_path = tmp_path / "incoming"
    src_path.write_bytes(b"content")
    res = SimpleNamespace(
        metadata={"filename": "file.txt"}, storagepath=str(src_path), hash=b"\x01\x02"
    )

    service.resource_received_callback(res)

    saved = storage / "file.txt"
    assert saved.read_bytes() == b"content"


def test_resource_received_callback_no_metadata(tmp_path):
    """Resources lacking metadata should default to hash-based filenames."""
    storage = tmp_path / "store"
    called = {}

    def hook(path):
        called["path"] = path

<<<<<<< HEAD
    service = link_service.LinkResourceService(str(storage), on_download_complete=hook)
=======
    service = link_service.ResourceService(str(storage), on_download_complete=hook)
>>>>>>> 5cedde64

    src_path = tmp_path / "incoming"
    src_path.write_bytes(b"data")
    res = SimpleNamespace(metadata=None, storagepath=str(src_path), hash=b"\x0a\x0b")

    service.resource_received_callback(res)

    expected = storage / res.hash.hex()
    assert expected.read_bytes() == b"data"
    assert called["path"] == str(expected)<|MERGE_RESOLUTION|>--- conflicted
+++ resolved
@@ -42,11 +42,9 @@
     def hook(res):
         calls["hook"] = True
 
-<<<<<<< HEAD
+
     cli = link_client.LinkFileClient(fake_link, on_upload_complete=hook)
-=======
-    cli = link_client.ResourceClient(fake_link, on_upload_complete=hook)
->>>>>>> 5cedde64
+
     cli.send_resource(
         str(file_path), progress_callback=progress, completion_callback=completion
     )
@@ -64,12 +62,9 @@
     def raise_resource(*a, **k):
         raise ValueError("boom")
 
-    monkeypatch.setattr(link_client.RNS, "Resource", raise_resource)
-<<<<<<< HEAD
+
     cli = link_client.LinkFileClient(object())
-=======
-    cli = link_client.ResourceClient(object())
->>>>>>> 5cedde64
+
     with pytest.raises(ValueError):
         cli.send_resource(str(file_path))
 
@@ -77,11 +72,9 @@
 def test_resource_received_callback(tmp_path):
     """Incoming resources with metadata should be stored using filename."""
     storage = tmp_path / "store"
-<<<<<<< HEAD
+
     service = link_service.LinkResourceService(str(storage))
-=======
-    service = link_service.ResourceService(str(storage))
->>>>>>> 5cedde64
+
 
     src_path = tmp_path / "incoming"
     src_path.write_bytes(b"content")
@@ -103,11 +96,9 @@
     def hook(path):
         called["path"] = path
 
-<<<<<<< HEAD
+
     service = link_service.LinkResourceService(str(storage), on_download_complete=hook)
-=======
-    service = link_service.ResourceService(str(storage), on_download_complete=hook)
->>>>>>> 5cedde64
+
 
     src_path = tmp_path / "incoming"
     src_path.write_bytes(b"data")
