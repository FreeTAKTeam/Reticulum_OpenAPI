import asyncio
import contextlib
from types import SimpleNamespace
from unittest.mock import AsyncMock, Mock

import pytest

from reticulum_openapi import client as client_module
from reticulum_openapi.codec_msgpack import from_bytes as msgpack_from_bytes


@pytest.mark.asyncio
async def test_client_init(monkeypatch):
    class DummyReticulum:
        storagepath = "/tmp"

        def __init__(self, config_path=None):
            pass

    class DummyIdentity:
        def __init__(self):
            self.hash = b"h"

    class DummyRouter:
        def __init__(self, storagepath=None):
            self.storagepath = storagepath

        def register_delivery_callback(self, cb):
            self.cb = cb

        def register_delivery_identity(self, ident, display_name=None, stamp_cost=0):
            return ident

        def handle_outbound(self, msg):
            pass

    class DummyDestination:
        OUT = object()
        SINGLE = object()

        def __init__(self, *a, **k):
            pass

    register_calls = {}

    def fake_register(handler):
        register_calls["handler"] = handler

    monkeypatch.setattr(client_module.RNS, "Reticulum", DummyReticulum)
    monkeypatch.setattr(client_module.RNS, "Identity", DummyIdentity)
    monkeypatch.setattr(client_module.RNS, "Destination", DummyDestination)
    monkeypatch.setattr(
        client_module.RNS.Transport, "register_announce_handler", fake_register
    )
    monkeypatch.setattr(
        client_module.RNS, "prettyhexrep", lambda data: f"<{data.hex()}>"
    )
    monkeypatch.setattr(client_module.LXMF, "LXMRouter", DummyRouter)
    monkeypatch.setattr(client_module.LXMF, "LXMessage", object)
    monkeypatch.setattr(
        client_module,
        "load_or_create_identity",
        lambda *a, **k: DummyIdentity(),
    )

    cli = client_module.LXMFClient()
    assert isinstance(cli.router, DummyRouter)
    assert cli._futures == {}
    assert isinstance(cli._announce_queue, asyncio.Queue)
    assert register_calls["handler"].aspect_filter == "lxmf"


@pytest.mark.asyncio
async def test_send_command_bytes_payload(monkeypatch):
    loop = asyncio.get_running_loop()
    cli = client_module.LXMFClient.__new__(client_module.LXMFClient)
    cli._loop = loop
    cli.router = SimpleNamespace(handle_outbound=lambda msg: None)
    cli.source_identity = object()
    cli._futures = {}
    cli._link_locks = {}
    cli._link_events = {}
    cli._links = {}
    cli.auth_token = None
    cli.timeout = 0.2

    monkeypatch.setattr(
        client_module.RNS.Identity, "recall", lambda h, create=False: object()
    )

    class FakeDestination:
        OUT = object()
        SINGLE = object()

        def __init__(self, *a, **k):
            pass

    monkeypatch.setattr(client_module.RNS, "Destination", FakeDestination)

    captured = {}

    class FakeLink:
        def __init__(self, _dest, established_callback=None, closed_callback=None):
            captured["requests"] = []
            if established_callback:
                loop.call_soon(established_callback, self)
<<<<<<< HEAD

        def request(
            self,
            path,
            data=None,
            response_callback=None,
            failed_callback=None,
            timeout=None,
        ):
            captured["requests"].append((path, data))

=======

        def request(
            self,
            path,
            data=None,
            response_callback=None,
            failed_callback=None,
            timeout=None,
        ):
            captured["requests"].append((path, data))

>>>>>>> 39fb1346
    monkeypatch.setattr(client_module.RNS, "Link", FakeLink)

    await cli.send_command("aa", "CMD", b"data", await_response=False)

    assert captured["requests"] == [("/commands/CMD", b"data")]


@pytest.mark.asyncio
async def test_send_command_dict_payload(monkeypatch):
    loop = asyncio.get_running_loop()
    cli = client_module.LXMFClient.__new__(client_module.LXMFClient)
    cli._loop = loop
    cli.router = SimpleNamespace(handle_outbound=lambda msg: None)
    cli.source_identity = object()
    cli._futures = {}
    cli._link_locks = {}
    cli._link_events = {}
    cli._links = {}
    cli.auth_token = "secret"
    cli.timeout = 0.2

    monkeypatch.setattr(
        client_module.RNS.Identity, "recall", lambda h, create=False: object()
    )

    class FakeDestination:
        OUT = object()
        SINGLE = object()

        def __init__(self, *a, **k):
            pass

    monkeypatch.setattr(client_module.RNS, "Destination", FakeDestination)

    captured = {}

    class FakeLink:
        def __init__(self, _dest, established_callback=None, closed_callback=None):
            captured["requests"] = []
            if established_callback:
                loop.call_soon(established_callback, self)

        def request(
            self,
            path,
            data=None,
            response_callback=None,
            failed_callback=None,
            timeout=None,
        ):
            captured["requests"].append((path, data))

    monkeypatch.setattr(client_module.RNS, "Link", FakeLink)

    original = client_module.dataclass_to_msgpack

    def fake_dataclass_to_msgpack(obj):
        captured["obj"] = obj
        return original(obj)

    monkeypatch.setattr(
        client_module, "dataclass_to_msgpack", fake_dataclass_to_msgpack
    )

    await cli.send_command("aa", "CMD", {"x": 1}, await_response=False)

    assert captured["requests"]
    _, payload = captured["requests"][0]
    decoded = msgpack_from_bytes(payload)
    assert decoded["x"] == 1
    assert decoded["auth_token"] == "secret"
    assert captured["obj"]["x"] == 1


def test_client_announce(monkeypatch):
    cli = client_module.LXMFClient.__new__(client_module.LXMFClient)
    cli.router = SimpleNamespace(announce=Mock())
    ann_mock = Mock()
    cli.source_identity = SimpleNamespace(hash=b"\x01", announce=ann_mock)
    monkeypatch.setattr(client_module.RNS, "prettyhexrep", lambda data: "01")
    cli.announce()
    cli.router.announce.assert_called_once_with(cli.source_identity.hash)


@pytest.mark.asyncio
async def test_ensure_link_invokes_private_helper():
    cli = client_module.LXMFClient.__new__(client_module.LXMFClient)
    cli.timeout = 4.5
    called = {}

    async def fake_ensure(dest_hex: str, dest_hash: bytes, timeout: float):
        called["args"] = (dest_hex, dest_hash, timeout)
        return "link"

    cli._ensure_link = AsyncMock(side_effect=fake_ensure)
    result = await cli.ensure_link("A1B2", timeout=2.5)

    assert result == "link"
    dest_hex, dest_hash, timeout = called["args"]
    assert dest_hex == "a1b2"
    assert dest_hash == bytes.fromhex("a1b2")
    assert timeout == 2.5


def _patch_dependencies(monkeypatch):
    class DummyReticulum:
        storagepath = "/tmp"

        def __init__(self, config_path=None):
            pass

    class DummyIdentity:
        def __init__(self):
            self.hash = b"h"

    class DummyRouter:
        def __init__(self, storagepath=None):
            self.storagepath = storagepath

        def register_delivery_callback(self, cb):
            self.cb = cb

        def register_delivery_identity(self, ident, display_name=None, stamp_cost=0):
            return ident

    class DummyDestination:
        OUT = object()
        SINGLE = object()

        def __init__(self, *a, **k):
            pass

    register_calls = {}

    def fake_register(handler):
        register_calls["handler"] = handler

    monkeypatch.setattr(client_module.RNS, "Reticulum", DummyReticulum)
    monkeypatch.setattr(client_module.RNS, "Identity", DummyIdentity)
    monkeypatch.setattr(client_module.RNS, "Destination", DummyDestination)
    monkeypatch.setattr(
        client_module.RNS.Transport, "register_announce_handler", fake_register
    )
    monkeypatch.setattr(
        client_module.RNS, "prettyhexrep", lambda data: f"<{data.hex()}>"
    )
    monkeypatch.setattr(client_module.LXMF, "LXMRouter", DummyRouter)
    monkeypatch.setattr(
        client_module,
        "load_or_create_identity",
        lambda *a, **k: DummyIdentity(),
    )
    return register_calls


@pytest.mark.asyncio
async def test_get_next_announce_returns_event(monkeypatch):
    register_calls = _patch_dependencies(monkeypatch)
    client = client_module.LXMFClient()
    handler = register_calls["handler"]
    identity = SimpleNamespace(hash=b"\xaa\xbb")

    handler.received_announce(b"\x01\x02", identity, b"\x03")
    event = await client.get_next_announce(timeout=0.1)

    assert event["destination_hash"] == b"\x01\x02"
    assert event["announced_identity"] is identity
    assert event["app_data"] == b"\x03"


@pytest.mark.asyncio
async def test_listen_for_announces_prints(monkeypatch):
    register_calls = _patch_dependencies(monkeypatch)
    client = client_module.LXMFClient()
    handler = register_calls["handler"]
    output = []

    client.listen_for_announces(output.append)
    identity = SimpleNamespace(hash=b"\xaa\xbb")
    handler.received_announce(b"\x01\x02", identity, b"\x03")
    await asyncio.sleep(0.05)
    client.stop_listening_for_announces()
    await asyncio.sleep(0)

    assert output
    assert "<aabb>" in output[0]
    assert "<0102>" in output[0]


@pytest.mark.asyncio
async def test_wait_for_server_announce_filters_events(monkeypatch):
    register_calls = _patch_dependencies(monkeypatch)
    client = client_module.LXMFClient()
    handler = register_calls["handler"]

    async def _produce_events() -> None:
        await asyncio.sleep(0)
        handler.received_announce(b"\x00\x01", SimpleNamespace(hash=b"a"), b"\x01")
        handler.received_announce(b"\x00\x02", SimpleNamespace(hash=b"b"), b"match")

    producer = asyncio.create_task(_produce_events())
    try:
        event = await client.wait_for_server_announce(
            predicate=lambda data: data.get("app_data") == b"match",
            timeout=0.5,
        )
    finally:
        producer.cancel()
        with contextlib.suppress(asyncio.CancelledError):
            await producer

    assert event["destination_hash"] == b"\x00\x02"


@pytest.mark.asyncio
async def test_wait_for_server_announce_timeout(monkeypatch):
    _patch_dependencies(monkeypatch)
    client = client_module.LXMFClient()

    with pytest.raises(TimeoutError):
        await client.wait_for_server_announce(timeout=0.05)


@pytest.mark.asyncio
async def test_discover_server_identity_returns_hex(monkeypatch):
    register_calls = _patch_dependencies(monkeypatch)
    client = client_module.LXMFClient()
    handler = register_calls["handler"]

    async def _announce() -> None:
        await asyncio.sleep(0)
        handler.received_announce(b"\x10\x20", SimpleNamespace(hash=b"c"), None)

    announcer = asyncio.create_task(_announce())
    try:
        result = await client.discover_server_identity(timeout=0.5)
    finally:
        announcer.cancel()
        with contextlib.suppress(asyncio.CancelledError):
            await announcer

    assert result == "1020"<|MERGE_RESOLUTION|>--- conflicted
+++ resolved
@@ -104,7 +104,6 @@
             captured["requests"] = []
             if established_callback:
                 loop.call_soon(established_callback, self)
-<<<<<<< HEAD
 
         def request(
             self,
@@ -116,19 +115,6 @@
         ):
             captured["requests"].append((path, data))
 
-=======
-
-        def request(
-            self,
-            path,
-            data=None,
-            response_callback=None,
-            failed_callback=None,
-            timeout=None,
-        ):
-            captured["requests"].append((path, data))
-
->>>>>>> 39fb1346
     monkeypatch.setattr(client_module.RNS, "Link", FakeLink)
 
     await cli.send_command("aa", "CMD", b"data", await_response=False)
