--- conflicted
+++ resolved
@@ -138,22 +138,11 @@
     def fake_dataclass_to_msgpack(obj):
         captured["obj"] = obj
         return original(obj)
-
-<<<<<<< HEAD
     monkeypatch.setattr(client_module, "dataclass_to_msgpack", fake_dataclass_to_msgpack)
 
     await cli.send_command("aa", "CMD", {"x": 1}, await_response=False)
 
     payload = msgpack_from_bytes(captured["content"])
-=======
-    monkeypatch.setattr(
-        client_module, "dataclass_to_msgpack", fake_dataclass_to_msgpack
-    )
-
-    await cli.send_command("aa", "CMD", {"x": 1}, await_response=False)
-
-    payload = msgpack.unpackb(captured["content"], raw=False)
->>>>>>> 3a40526e
     assert payload["x"] == 1
     assert payload["auth_token"] == "secret"
     assert captured["obj"]["x"] == 1