"""Tests for the Emergency Management example application."""

<<<<<<< HEAD
import importlib
import json
=======
import asyncio
>>>>>>> 0e7f1f90
import runpy
import sys
from pathlib import Path

import pytest
import pytest_asyncio
from sqlalchemy.ext.asyncio import AsyncSession
from sqlalchemy.ext.asyncio import async_sessionmaker
from sqlalchemy.ext.asyncio import create_async_engine

from examples.EmergencyManagement.Server import (
    controllers_emergency as controllers_module,
)
from examples.EmergencyManagement.Server import database as database_module
from examples.EmergencyManagement.Server.controllers_emergency import (
    EmergencyController,
)
from examples.EmergencyManagement.Server.controllers_emergency import EventController
from examples.EmergencyManagement.Server.models_emergency import Base
from examples.EmergencyManagement.Server.models_emergency import EmergencyActionMessage
from examples.EmergencyManagement.Server.models_emergency import EAMStatus
from examples.EmergencyManagement.Server.models_emergency import Event
from reticulum_openapi.model import dataclass_to_msgpack


@pytest_asyncio.fixture
async def emergency_db(monkeypatch, tmp_path):
    """Provide a temporary database and session factory for the example tests."""

    db_path = tmp_path / "emergency_test.db"
    engine = create_async_engine(f"sqlite+aiosqlite:///{db_path}")
    session_factory = async_sessionmaker(
        engine,
        expire_on_commit=False,
        class_=AsyncSession,
    )

    # Reason: the controllers capture async_session at import time, so patch the
    # module-level references to point at the temporary session factory.
    monkeypatch.setattr(database_module, "engine", engine, raising=False)
    monkeypatch.setattr(
        database_module, "async_session", session_factory, raising=False
    )
    monkeypatch.setattr(
        controllers_module, "async_session", session_factory, raising=False
    )

    async with engine.begin() as conn:
        await conn.run_sync(Base.metadata.drop_all)
        await conn.run_sync(Base.metadata.create_all)

    try:
        yield session_factory
    finally:
        await engine.dispose()


@pytest.mark.asyncio
async def test_emergency_action_message_crud(emergency_db) -> None:
    """End-to-end CRUD flow for emergency action messages."""

    controller = EmergencyController()
    sample = EmergencyActionMessage(
        callsign="Alpha1",
        groupName="Alpha",
        securityStatus=EAMStatus.Green,
        commsMethod="HF",
    )

    created = await controller.CreateEmergencyActionMessage(sample)
    assert created.callsign == sample.callsign

    retrieved = await controller.RetrieveEmergencyActionMessage(sample.callsign)
    assert isinstance(retrieved, EmergencyActionMessage)
    assert retrieved.groupName == "Alpha"

    updated = await controller.PutEmergencyActionMessage(
        EmergencyActionMessage(callsign=sample.callsign, commsMethod="VHF")
    )
    assert isinstance(updated, EmergencyActionMessage)
    assert updated.commsMethod == "VHF"

    listing = await controller.ListEmergencyActionMessage()
    assert any(item.callsign == sample.callsign for item in listing)

    delete_result = await controller.DeleteEmergencyActionMessage(sample.callsign)
    assert delete_result == {"status": "deleted", "callsign": sample.callsign}

    missing = await controller.RetrieveEmergencyActionMessage(sample.callsign)
    assert missing is None


@pytest.mark.asyncio
async def test_emergency_action_message_edge_cases(emergency_db) -> None:
    """Ensure update/delete gracefully handle missing callsigns."""

    controller = EmergencyController()

    updated = await controller.PutEmergencyActionMessage(
        EmergencyActionMessage(callsign="Ghost")
    )
    assert updated is None

    delete_result = await controller.DeleteEmergencyActionMessage("Phantom")
    assert delete_result == {"status": "not_found", "callsign": "Phantom"}


@pytest.mark.asyncio
async def test_event_controller_crud(emergency_db) -> None:
    """End-to-end CRUD flow for events."""

    controller = EventController()
    sample = Event(uid=42, type="Alert", how="m", qos=5)

    created = await controller.CreateEvent(sample)
    assert created.uid == sample.uid

    retrieved = await controller.RetrieveEvent(str(sample.uid))
    assert isinstance(retrieved, Event)
    assert retrieved.type == "Alert"

    updated = await controller.PutEvent(
        Event(uid=sample.uid, type="Resolved", how="p", qos=3)
    )
    assert isinstance(updated, Event)
    assert updated.type == "Resolved"

    listing = await controller.ListEvent()
    assert any(item.uid == sample.uid for item in listing)

    delete_result = await controller.DeleteEvent(str(sample.uid))
    assert delete_result == {"status": "deleted", "uid": str(sample.uid)}

    missing = await controller.RetrieveEvent(str(sample.uid))
    assert missing is None


@pytest.mark.asyncio
async def test_event_controller_delete_missing(emergency_db) -> None:
    """Deleting an event that does not exist returns not_found."""

    controller = EventController()
    result = await controller.DeleteEvent("999")
    assert result == {"status": "not_found", "uid": "999"}


def test_client_script_importable_from_directory(monkeypatch) -> None:
    """The client script adjusts sys.path when executed from its folder."""

    script_path = Path(
        "examples/EmergencyManagement/client/client_emergency.py"
    ).resolve()
    script_dir = script_path.parent
    monkeypatch.chdir(script_dir)
    monkeypatch.setattr(sys, "path", [str(script_dir)], raising=False)

    globals_ns = runpy.run_path(str(script_path), run_name="__not_main__")

    assert "LXMFClient" in globals_ns
    assert "EmergencyActionMessage" in globals_ns


def test_server_script_importable_from_directory(monkeypatch) -> None:
    """The server script adjusts sys.path when executed from its folder."""

    script_path = Path(
        "examples/EmergencyManagement/Server/server_emergency.py"
    ).resolve()
    script_dir = script_path.parent
    monkeypatch.chdir(script_dir)
    monkeypatch.setattr(sys, "path", [str(script_dir)], raising=False)

    globals_ns = runpy.run_path(str(script_path), run_name="__not_main__")

    assert "EmergencyService" in globals_ns
    assert "init_db" in globals_ns


<<<<<<< HEAD
def test_read_server_identity_from_config(tmp_path) -> None:
    """The client helper returns a stored hash when present."""

    module = importlib.import_module(
        "examples.EmergencyManagement.client.client_emergency"
    )
    config_path = tmp_path / module.CONFIG_FILENAME
    stored_hash = "AA" * 32
    config_path.write_text(
        json.dumps({module.SERVER_IDENTITY_KEY: stored_hash}),
        encoding="utf-8",
    )

    result = module.read_server_identity_from_config(config_path)

    assert result == stored_hash


def test_read_server_identity_from_config_invalid(tmp_path) -> None:
    """Malformed configuration files are ignored."""

    module = importlib.import_module(
        "examples.EmergencyManagement.client.client_emergency"
    )
    config_path = tmp_path / module.CONFIG_FILENAME
    config_path.write_text("{not-json", encoding="utf-8")

    result = module.read_server_identity_from_config(config_path)

    assert result is None


@pytest.mark.asyncio
async def test_main_uses_configured_identity(monkeypatch, tmp_path) -> None:
    """The client reuses the configured hash without prompting."""

    module = importlib.import_module(
        "examples.EmergencyManagement.client.client_emergency"
    )
    config_path = tmp_path / module.CONFIG_FILENAME
    stored_hash = "AB" * 32
    config_path.write_text(
        json.dumps({module.SERVER_IDENTITY_KEY: stored_hash}),
        encoding="utf-8",
    )
    monkeypatch.setattr(module, "CONFIG_PATH", config_path, raising=False)

    def fail_input(prompt):
        raise AssertionError("input should not be called when config exists")

    monkeypatch.setattr(module, "input", fail_input, raising=False)

    normalise = module.LXMFClient._normalise_destination_hex

    class DummyLXMFClient:
        commands = []
        _normalise_destination_hex = staticmethod(normalise)

        def __init__(self):
            pass

        async def send_command(self, server_id, command, payload, await_response=True):
            DummyLXMFClient.commands.append((server_id, command, payload))
            return b"{}"

    DummyLXMFClient.commands = []
    monkeypatch.setattr(module, "LXMFClient", DummyLXMFClient, raising=False)
    monkeypatch.setattr(module, "from_bytes", lambda payload: {"callsign": "Bravo1"})

    await module.main()

    assert len(DummyLXMFClient.commands) == 2
    assert all(call[0] == stored_hash for call in DummyLXMFClient.commands)


@pytest.mark.asyncio
async def test_main_prompts_when_config_missing(monkeypatch, tmp_path) -> None:
    """The client prompts the user when no stored hash is available."""

    module = importlib.import_module(
        "examples.EmergencyManagement.client.client_emergency"
    )
    config_path = tmp_path / module.CONFIG_FILENAME
    monkeypatch.setattr(module, "CONFIG_PATH", config_path, raising=False)

    prompts = []
    entered_hash = "CD" * 32

    def capture_input(prompt):
        prompts.append(prompt)
        return entered_hash

    monkeypatch.setattr(module, "input", capture_input, raising=False)

    normalise = module.LXMFClient._normalise_destination_hex

    class DummyLXMFClient:
        commands = []
        _normalise_destination_hex = staticmethod(normalise)

        def __init__(self):
            pass

        async def send_command(self, server_id, command, payload, await_response=True):
            DummyLXMFClient.commands.append((server_id, command, payload))
            return b"{}"

    DummyLXMFClient.commands = []
    monkeypatch.setattr(module, "LXMFClient", DummyLXMFClient, raising=False)
    monkeypatch.setattr(module, "from_bytes", lambda payload: {"callsign": "Bravo1"})

    await module.main()

    assert prompts
    prompt_text = prompts[0]
    assert "hexadecimal" in prompt_text
    assert "e.g." in prompt_text
    assert len(DummyLXMFClient.commands) == 2
    assert all(call[0] == entered_hash.strip() for call in DummyLXMFClient.commands)


@pytest.mark.asyncio
async def test_main_prompts_when_config_invalid(monkeypatch, tmp_path) -> None:
    """Invalid stored hashes fall back to interactive input."""

    module = importlib.import_module(
        "examples.EmergencyManagement.client.client_emergency"
    )
    config_path = tmp_path / module.CONFIG_FILENAME
    config_path.write_text(
        json.dumps({module.SERVER_IDENTITY_KEY: "not-a-hex"}),
        encoding="utf-8",
    )
    monkeypatch.setattr(module, "CONFIG_PATH", config_path, raising=False)

    prompts = []
    entered_hash = "EF" * 32

    def capture_input(prompt):
        prompts.append(prompt)
        return entered_hash

    monkeypatch.setattr(module, "input", capture_input, raising=False)

    normalise = module.LXMFClient._normalise_destination_hex

    class DummyLXMFClient:
        commands = []
        _normalise_destination_hex = staticmethod(normalise)

        def __init__(self):
            pass

        async def send_command(self, server_id, command, payload, await_response=True):
            DummyLXMFClient.commands.append((server_id, command, payload))
            return b"{}"

    DummyLXMFClient.commands = []
    monkeypatch.setattr(module, "LXMFClient", DummyLXMFClient, raising=False)
    monkeypatch.setattr(module, "from_bytes", lambda payload: {"callsign": "Bravo1"})

    await module.main()

    assert prompts
    assert len(DummyLXMFClient.commands) == 2
    assert all(call[0] == entered_hash.strip() for call in DummyLXMFClient.commands)
=======
@pytest.mark.asyncio
async def test_server_main_announces(monkeypatch) -> None:
    """The server's ``main`` coroutine announces its identity before waiting."""

    from examples.EmergencyManagement.Server import server_emergency as server_module

    calls = {"announce": 0}

    class DummyService:
        def __init__(self, *args, **kwargs) -> None:
            pass

        async def __aenter__(self):
            return self

        async def __aexit__(self, exc_type, exc, tb):
            return False

        def announce(self) -> None:
            calls["announce"] += 1

    async def fake_init_db() -> None:
        return None

    def fake_register(event: asyncio.Event) -> None:
        event.set()

    monkeypatch.setattr(server_module, "EmergencyService", DummyService)
    monkeypatch.setattr(server_module, "init_db", fake_init_db)
    monkeypatch.setattr(server_module, "_register_shutdown_signals", fake_register)

    await server_module.main()

    assert calls["announce"] == 1


@pytest.mark.asyncio
async def test_client_main_announces(monkeypatch) -> None:
    """The client script announces its identity before sending messages."""

    from examples.EmergencyManagement.client import client_emergency as client_module

    created_clients = []

    class DummyClient:
        def __init__(self) -> None:
            self.announce_called = False
            self._created_payload = None
            created_clients.append(self)

        def announce(self) -> None:
            self.announce_called = True

        async def send_command(
            self,
            dest_hex,
            command,
            payload_obj=None,
            await_response=True,
            response_title=None,
        ):
            if command == "CreateEmergencyActionMessage":
                self._created_payload = payload_obj
                return dataclass_to_msgpack(payload_obj)
            if command == "RetrieveEmergencyActionMessage":
                return dataclass_to_msgpack(self._created_payload)
            raise AssertionError(f"Unexpected command {command}")

    monkeypatch.setattr(client_module, "LXMFClient", DummyClient)
    monkeypatch.setattr("builtins.input", lambda prompt: "aa")

    await client_module.main()

    assert created_clients
    assert created_clients[0].announce_called is True
>>>>>>> 0e7f1f90
<|MERGE_RESOLUTION|>--- conflicted
+++ resolved
@@ -1,11 +1,10 @@
 """Tests for the Emergency Management example application."""
 
-<<<<<<< HEAD
+
 import importlib
 import json
-=======
 import asyncio
->>>>>>> 0e7f1f90
+
 import runpy
 import sys
 from pathlib import Path
@@ -184,7 +183,7 @@
     assert "init_db" in globals_ns
 
 
-<<<<<<< HEAD
+
 def test_read_server_identity_from_config(tmp_path) -> None:
     """The client helper returns a stored hash when present."""
 
@@ -350,81 +349,4 @@
 
     assert prompts
     assert len(DummyLXMFClient.commands) == 2
-    assert all(call[0] == entered_hash.strip() for call in DummyLXMFClient.commands)
-=======
-@pytest.mark.asyncio
-async def test_server_main_announces(monkeypatch) -> None:
-    """The server's ``main`` coroutine announces its identity before waiting."""
-
-    from examples.EmergencyManagement.Server import server_emergency as server_module
-
-    calls = {"announce": 0}
-
-    class DummyService:
-        def __init__(self, *args, **kwargs) -> None:
-            pass
-
-        async def __aenter__(self):
-            return self
-
-        async def __aexit__(self, exc_type, exc, tb):
-            return False
-
-        def announce(self) -> None:
-            calls["announce"] += 1
-
-    async def fake_init_db() -> None:
-        return None
-
-    def fake_register(event: asyncio.Event) -> None:
-        event.set()
-
-    monkeypatch.setattr(server_module, "EmergencyService", DummyService)
-    monkeypatch.setattr(server_module, "init_db", fake_init_db)
-    monkeypatch.setattr(server_module, "_register_shutdown_signals", fake_register)
-
-    await server_module.main()
-
-    assert calls["announce"] == 1
-
-
-@pytest.mark.asyncio
-async def test_client_main_announces(monkeypatch) -> None:
-    """The client script announces its identity before sending messages."""
-
-    from examples.EmergencyManagement.client import client_emergency as client_module
-
-    created_clients = []
-
-    class DummyClient:
-        def __init__(self) -> None:
-            self.announce_called = False
-            self._created_payload = None
-            created_clients.append(self)
-
-        def announce(self) -> None:
-            self.announce_called = True
-
-        async def send_command(
-            self,
-            dest_hex,
-            command,
-            payload_obj=None,
-            await_response=True,
-            response_title=None,
-        ):
-            if command == "CreateEmergencyActionMessage":
-                self._created_payload = payload_obj
-                return dataclass_to_msgpack(payload_obj)
-            if command == "RetrieveEmergencyActionMessage":
-                return dataclass_to_msgpack(self._created_payload)
-            raise AssertionError(f"Unexpected command {command}")
-
-    monkeypatch.setattr(client_module, "LXMFClient", DummyClient)
-    monkeypatch.setattr("builtins.input", lambda prompt: "aa")
-
-    await client_module.main()
-
-    assert created_clients
-    assert created_clients[0].announce_called is True
->>>>>>> 0e7f1f90
+    assert all(call[0] == entered_hash.strip() for call in DummyLXMFClient.commands)