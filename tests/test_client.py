--- conflicted
+++ resolved
@@ -139,11 +139,8 @@
 
     await cli.send_command("aa", "CMD", Sample(text="hello"), await_response=False)
 
-<<<<<<< HEAD
     payload = msgpack_from_bytes(captured["content"])
-=======
-    payload = msgpack.unpackb(captured["content"], raw=False)
->>>>>>> 3a40526e
+
     assert payload.get("auth_token") == "secret"
     assert payload.get("text") == "hello"
     assert call_counter["count"] == 1
