--- conflicted
+++ resolved
@@ -56,15 +56,11 @@
 Vehicle = Union[Car, Bike]
 
 
-<<<<<<< HEAD
+
 def test_dataclass_from_msgpack():
     data = msgpack.packb({"name": "foo", "value": 1}, use_bin_type=True)
     obj = dataclass_from_msgpack(Simple, data)
-=======
-def test_dataclass_from_json_roundtrip():
-    data = dataclass_to_json({"name": "foo", "value": 1})
-    obj = dataclass_from_json(Simple, data)
->>>>>>> d09c2646
+
     assert obj == Simple(name="foo", value=1)
 
 
