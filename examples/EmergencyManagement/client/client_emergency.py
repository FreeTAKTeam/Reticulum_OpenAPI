--- conflicted
+++ resolved
@@ -77,7 +77,8 @@
     """
 
     client = LXMFClient()
-<<<<<<< HEAD
+
+    client.announce()
     server_id = read_server_identity_from_config()
     if server_id is not None:
         try:
@@ -90,11 +91,8 @@
         else:
             print(f"Using server identity hash from {CONFIG_PATH}")
     if server_id is None:
-        server_id = input(PROMPT_MESSAGE).strip()
-=======
-    client.announce()
-    server_id = input("Server Identity Hash: ")
->>>>>>> 0e7f1f90
+        server_id = input(PROMPT_MESSAGE).strip()  
+
     eam = EmergencyActionMessage(
         callsign="Bravo1",
         groupName="Bravo",
