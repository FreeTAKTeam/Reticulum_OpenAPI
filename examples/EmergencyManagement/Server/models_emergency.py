from dataclasses import dataclass

from typing import Union, Optional

from reticulum_openapi.model import BaseModel
from sqlalchemy.orm import declarative_base
from sqlalchemy import Column, Integer, String, JSON


Base = declarative_base()

# Am I correct in understanding that the Dataclass' are meant as a sort of DTO
# to avoid coupling the DB to the internal domain representation?
<<<<<<< HEAD

=======
>>>>>>> 29b96597

class EmergencyActionMessageORM(Base):
    __tablename__ = "emergency_action_messages"
    callsign = Column(String, primary_key=True)
    groupName = Column(String, nullable=True)
    securityStatus = Column(String, nullable=True)
    securityCapability = Column(String, nullable=True)
    preparednessStatus = Column(String, nullable=True)
    medicalStatus = Column(String, nullable=True)
    mobilityStatus = Column(String, nullable=True)
    commsStatus = Column(String, nullable=True)
    commsMethod = Column(String, nullable=True)


class EventORM(Base):
    __tablename__ = "events"
    uid = Column(Integer, primary_key=True)
    how = Column(String, nullable=True)
    version = Column(Integer, nullable=True)
    time = Column(Integer, nullable=True)
    type = Column(String, nullable=True)
    stale = Column(String, nullable=True)
    start = Column(String, nullable=True)
    access = Column(String, nullable=True)
    opex = Column(Integer, nullable=True)
    qos = Column(Integer, nullable=True)
    detail = Column(JSON, nullable=True)
    point = Column(JSON, nullable=True)


class EAMStatus(str):
    Red = "Red"
    Yellow = "Yellow"
    Green = "Green"


@dataclass
class EmergencyActionMessage(BaseModel):
    callsign: str
    groupName: Optional[str] = None
    securityStatus: Optional[EAMStatus] = None
    securityCapability: Optional[EAMStatus] = None
    preparednessStatus: Optional[EAMStatus] = None
    medicalStatus: Optional[EAMStatus] = None
    mobilityStatus: Optional[EAMStatus] = None
    commsStatus: Optional[EAMStatus] = None
    commsMethod: Optional[str] = None
    __orm_model__ = EmergencyActionMessageORM


@dataclass
class Detail(BaseModel):
    emergencyActionMessage: Optional[EmergencyActionMessage] = None


@dataclass
class Point(BaseModel):
    lat: Optional[float] = None
    lon: Optional[float] = None
    ce: Optional[float] = None
    le: Optional[float] = None
    hae: Optional[float] = None


@dataclass
class Event(BaseModel):
    uid: int
    how: Optional[str] = None
    version: Optional[int] = None
    time: Optional[int] = None
    type: Optional[str] = None
    stale: Optional[str] = None
    start: Optional[str] = None
    access: Optional[str] = None
    opex: Optional[int] = None
    qos: Optional[int] = None
    detail: Optional[Detail] = None
    point: Optional[Point] = None
    __orm_model__ = EventORM


# --- Additional example models demonstrating allOf/oneOf/anyOf ---


@dataclass
class BaseVehicle(BaseModel):
    manufacturer: str


@dataclass
class Car(BaseVehicle):
    doors: int


@dataclass
class Bike(BaseModel):
    handlebar: str


Vehicle = Union[Car, Bike]


@dataclass
class TransportRecord(BaseModel):
    owner: str
    vehicle: Vehicle<|MERGE_RESOLUTION|>--- conflicted
+++ resolved
@@ -11,10 +11,8 @@
 
 # Am I correct in understanding that the Dataclass' are meant as a sort of DTO
 # to avoid coupling the DB to the internal domain representation?
-<<<<<<< HEAD
 
-=======
->>>>>>> 29b96597
+
 
 class EmergencyActionMessageORM(Base):
     __tablename__ = "emergency_action_messages"
