--- conflicted
+++ resolved
@@ -1,10 +1,7 @@
 from dataclasses import dataclass
-<<<<<<< HEAD
-from typing import Union
-=======
-from typing import Optional
 
->>>>>>> 427f6be3
+from typing import Union, Optional
+
 from reticulum_openapi.model import BaseModel
 from sqlalchemy.orm import declarative_base
 from sqlalchemy import Column, Integer, String, JSON
@@ -78,18 +75,17 @@
 @dataclass
 class Event(BaseModel):
     uid: int
-<<<<<<< HEAD
-    how: str
-    version: int
-    time: int
-    type: str
-    stale: str
-    start: str
-    access: str
-    opex: int
-    qos: int
-    detail: Detail
-    point: Point
+    how: Optional[str] = None
+    version: Optional[int] = None
+    time: Optional[int] = None
+    type: Optional[str] = None
+    stale: Optional[str] = None
+    start: Optional[str] = None
+    access: Optional[str] = None
+    opex: Optional[int] = None
+    qos: Optional[int] = None
+    detail: Optional[Detail] = None
+    point: Optional[Point] = None
     __orm_model__ = EventORM
 
 
@@ -116,18 +112,4 @@
 @dataclass
 class TransportRecord(BaseModel):
     owner: str
-    vehicle: Vehicle
-=======
-    how: Optional[str] = None
-    version: Optional[int] = None
-    time: Optional[int] = None
-    type: Optional[str] = None
-    stale: Optional[str] = None
-    start: Optional[str] = None
-    access: Optional[str] = None
-    opex: Optional[int] = None
-    qos: Optional[int] = None
-    detail: Optional[Detail] = None
-    point: Optional[Point] = None
-    __orm_model__ = EventORM
->>>>>>> 427f6be3
+    vehicle: Vehicle