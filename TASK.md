# TASKS

## 2025-08-11
- [x] Fix flake8 errors across the codebase.
- [x] Add Filmology example service and client with auth tokens and schema validation.
- [x] Replace JSON serialization with MessagePack across service and tests.

- [x] Decode command responses into dataclasses in EmergencyManagement client.
- [x] Implement MessagePack decoding in EmergencyManagement client.
- [x] Add loopback link tests for client requests and resource transfer.
- [x] Update generator docs to use Python tooling and note post-generation tweaks.
- [x] Add integer range checks for MessagePack encoding.

- [x] Extend MessagePack codec tests for misordered maps, boundary vectors, digests, and negative NaN/ext cases.

- [x] Update codec Msgpack test to import from reticulum_openapi.
- [x] Introduce MessagePack utilities and refactor service/client to use them by default.
- [x] Evaluate separating compression from JSON serialization helpers.
- [x] Introduce centralised logging configuration for services and clients.

- [x] Use MessagePack for dataclass serialization and drop zlib compression.
- [x] Rename serialization helpers to dataclass_to_msgpack/from_msgpack for clarity.
- [x] Resolve merge artifacts in service tests.


## 2025-08-12
- [x] Resolve flake8 errors in services, models, and tests.


## 2025-09-16
- [x] Align LXMF client path discovery with configurable timeouts and cover success/timeout cases in tests.
- [x] Normalise LXMF command titles to handle byte-encoded message routes.
- [x] Evaluate EmergencyManagement example to resolve import issues and extend automated coverage.



## 2025-09-17
- [x] Persist and reuse Reticulum identities for services and clients when available in configuration.
- [x] Handle dataclass auth tokens in LXMF service delivery callback and extend tests.
- [x] Convert LXMF handler responses with nested dataclasses before encoding.


## 2025-09-18
- [x] Refresh EmergencyManagement README with current client/service/controller flow terminology.


## 2025-09-19
- [x] Normalise LXMF iterable handler responses to MessagePack-safe format.
- [x] Harden LXMF iterable normalisation error handling for response serialization.


## 2025-09-23
- [x] Scaffold EmergencyManagement Vite web UI with sidebar, routing, and FastAPI gateway integration.
- [x] Allow the EmergencyManagement client to reuse a stored server identity hash before prompting users.
- [x] Keep the EmergencyManagement example service running until interrupted and fix LXMF response serialisation regression.
- [x] Print EmergencyManagement client timeout message instead of exiting.
- [x] Ensure EmergencyManagement server and client announce their identities on the network.
- [x] Handle EmergencyManagement client timeouts gracefully to avoid shutdowns.
- [x] Stream LXMF announces in EmergencyManagement client using LXMFClient. (2025-09-23)

- [x] Refactor EmergencyManagement client to use shared helper library for API interactions. (2025-09-24)
- [x] Add FastAPI web gateway and API tests for EmergencyManagement example. (2025-09-23)
- [x] Build Emergency Action Messages web UI with CRUD flows, optimistic toasts, and
  Vitest coverage. (2025-09-23)
- [x] Extend Emergency Management web UI with React Query, SSE updates, and CRUD
  coverage for messages/events with automated Vitest suites.
- [x] Ensure EmergencyManagement server announces its identity using the Reticulum Destination API. (2025-09-25)
- [x] Add DestinationAnnouncer helper for LXMF services to broadcast identities.
- [x] Expose gateway status endpoint for the Emergency Management web UI. (2025-09-23)

## 2025-09-24
- [x] Add datetime pickers and access dropdown to the EmergencyManagement event form.
<<<<<<< HEAD
- [x] Update EmergencyManagement live updates fallback to `/notifications/stream` and align documentation/tests.
=======
- [x] Align EmergencyManagement event detail flows with structured emergency action messages in the web UI and gateway. (2025-09-24)
>>>>>>> 45ddacfe

## 2025-09-28
- [x] Stream EmergencyService notifications to FastAPI subscribers via SSE.
<|MERGE_RESOLUTION|>--- conflicted
+++ resolved
@@ -70,11 +70,6 @@
 
 ## 2025-09-24
 - [x] Add datetime pickers and access dropdown to the EmergencyManagement event form.
-<<<<<<< HEAD
 - [x] Update EmergencyManagement live updates fallback to `/notifications/stream` and align documentation/tests.
-=======
 - [x] Align EmergencyManagement event detail flows with structured emergency action messages in the web UI and gateway. (2025-09-24)
->>>>>>> 45ddacfe
-
-## 2025-09-28
 - [x] Stream EmergencyService notifications to FastAPI subscribers via SSE.
