# TASKS

## 2025-08-11
- [x] Fix flake8 errors across the codebase.
- [x] Add Filmology example service and client with auth tokens and schema validation.
- [x] Replace JSON serialization with MessagePack across service and tests.

- [x] Decode command responses into dataclasses in EmergencyManagement client.
- [x] Implement MessagePack decoding in EmergencyManagement client.
- [x] Add loopback link tests for client requests and resource transfer.
- [x] Update generator docs to use Python tooling and note post-generation tweaks.
- [x] Add integer range checks for MessagePack encoding.

- [x] Extend MessagePack codec tests for misordered maps, boundary vectors, digests, and negative NaN/ext cases.

- [x] Update codec Msgpack test to import from reticulum_openapi.
- [x] Introduce MessagePack utilities and refactor service/client to use them by default.
- [x] Evaluate separating compression from JSON serialization helpers.
- [x] Introduce centralised logging configuration for services and clients.

- [x] Use MessagePack for dataclass serialization and drop zlib compression.
- [x] Rename serialization helpers to dataclass_to_msgpack/from_msgpack for clarity.
- [x] Resolve merge artifacts in service tests.


## 2025-08-12
- [x] Resolve flake8 errors in services, models, and tests.


## 2025-09-16
- [x] Align LXMF client path discovery with configurable timeouts and cover success/timeout cases in tests.
- [x] Normalise LXMF command titles to handle byte-encoded message routes.
- [x] Evaluate EmergencyManagement example to resolve import issues and extend automated coverage.



## 2025-09-17
- [x] Persist and reuse Reticulum identities for services and clients when available in configuration.
- [x] Handle dataclass auth tokens in LXMF service delivery callback and extend tests.
- [x] Convert LXMF handler responses with nested dataclasses before encoding.


## 2025-09-18
- [x] Refresh EmergencyManagement README with current client/service/controller flow terminology.


## 2025-09-19
- [x] Normalise LXMF iterable handler responses to MessagePack-safe format.
- [x] Harden LXMF iterable normalisation error handling for response serialization.


## 2025-09-23
- [x] Scaffold EmergencyManagement Vite web UI with sidebar, routing, and FastAPI gateway integration.
- [x] Allow the EmergencyManagement client to reuse a stored server identity hash before prompting users.
- [x] Keep the EmergencyManagement example service running until interrupted and fix LXMF response serialisation regression.
- [x] Print EmergencyManagement client timeout message instead of exiting.
- [x] Ensure EmergencyManagement server and client announce their identities on the network.
- [x] Handle EmergencyManagement client timeouts gracefully to avoid shutdowns.
- [x] Stream LXMF announces in EmergencyManagement client using LXMFClient. (2025-09-23)

- [x] Refactor EmergencyManagement client to use shared helper library for API interactions. (2025-09-24)
- [x] Add FastAPI web gateway and API tests for EmergencyManagement example. (2025-09-23)
- [x] Build Emergency Action Messages web UI with CRUD flows, optimistic toasts, and
  Vitest coverage. (2025-09-23)
- [x] Extend Emergency Management web UI with React Query, SSE updates, and CRUD
  coverage for messages/events with automated Vitest suites.
- [x] Ensure EmergencyManagement server announces its identity using the Reticulum Destination API. (2025-09-25)

<<<<<<< HEAD

## 2025-09-26
- [x] Add DestinationAnnouncer helper for LXMF services to broadcast identities.
=======
>>>>>>> 7c9fc0fb
<|MERGE_RESOLUTION|>--- conflicted
+++ resolved
@@ -65,10 +65,4 @@
 - [x] Extend Emergency Management web UI with React Query, SSE updates, and CRUD
   coverage for messages/events with automated Vitest suites.
 - [x] Ensure EmergencyManagement server announces its identity using the Reticulum Destination API. (2025-09-25)
-
-<<<<<<< HEAD
-
-## 2025-09-26
 - [x] Add DestinationAnnouncer helper for LXMF services to broadcast identities.
-=======
->>>>>>> 7c9fc0fb
