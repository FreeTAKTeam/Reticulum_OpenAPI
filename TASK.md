--- conflicted
+++ resolved
@@ -88,11 +88,6 @@
 - [x] Extend EmergencyManagement server CLI to accept runtime overrides and document usage.
 
 
-## 2025-09-27
-<<<<<<< HEAD
+## 2025-10-06
 - [x] Add async EmergencyManagement controller handlers for new CRUD endpoints.
-
-
-=======
 - [x] Expand EmergencyManagement OpenAPI specification with notifications streaming and updated schemas.
->>>>>>> 812ecd3d
