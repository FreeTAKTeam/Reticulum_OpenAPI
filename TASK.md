# TASKS

## 2025-08-11
- [x] Fix flake8 errors across the codebase.
- [x] Add Filmology example service and client with auth tokens and schema validation.
- [x] Replace JSON serialization with MessagePack across service and tests.
- [x] Decode command responses into dataclasses in EmergencyManagement client.
- [x] Implement MessagePack decoding in EmergencyManagement client.
- [x] Add loopback link tests for client requests and resource transfer.
- [x] Update generator docs to use Python tooling and note post-generation tweaks.
- [x] Add integer range checks for MessagePack encoding.
- [x] Extend MessagePack codec tests for misordered maps, boundary vectors, digests, and negative NaN/ext cases.
- [x] Update codec Msgpack test to import from reticulum_openapi.
- [x] Introduce MessagePack utilities and refactor service/client to use them by default.
- [x] Evaluate separating compression from JSON serialization helpers.
- [x] Introduce centralised logging configuration for services and clients.
- [x] Use MessagePack for dataclass serialization and drop zlib compression.
- [x] Rename serialization helpers to dataclass_to_msgpack/from_msgpack for clarity.
- [x] Resolve merge artifacts in service tests.


## 2025-08-12
- [x] Resolve flake8 errors in services, models, and tests.

## 2025-09-16
- [x] Align LXMF client path discovery with configurable timeouts and cover success/timeout cases in tests.
- [x] Normalise LXMF command titles to handle byte-encoded message routes.
- [x] Evaluate EmergencyManagement example to resolve import issues and extend automated coverage.

## 2025-09-17
- [x] Persist and reuse Reticulum identities for services and clients when available in configuration.
- [x] Handle dataclass auth tokens in LXMF service delivery callback and extend tests.
- [x] Convert LXMF handler responses with nested dataclasses before encoding.

## 2025-09-18
- [x] Refresh EmergencyManagement README with current client/service/controller flow terminology.


## 2025-09-19
- [x] Normalise LXMF iterable handler responses to MessagePack-safe format.
- [x] Harden LXMF iterable normalisation error handling for response serialization.


## 2025-09-23
- [x] Scaffold EmergencyManagement Vite web UI with sidebar, routing, and FastAPI gateway integration.
- [x] Allow the EmergencyManagement client to reuse a stored server identity hash before prompting users.
- [x] Keep the EmergencyManagement example service running until interrupted and fix LXMF response serialisation regression.
- [x] Print EmergencyManagement client timeout message instead of exiting.
- [x] Ensure EmergencyManagement server and client announce their identities on the network.
- [x] Handle EmergencyManagement client timeouts gracefully to avoid shutdowns.
- [x] Stream LXMF announces in EmergencyManagement client using LXMFClient. (2025-09-23)

- [x] Refactor EmergencyManagement client to use shared helper library for API interactions. (2025-09-24)
- [x] Add FastAPI web gateway and API tests for EmergencyManagement example. (2025-09-23)
- [x] Build Emergency Action Messages web UI with CRUD flows, optimistic toasts, and
  Vitest coverage. (2025-09-23)
- [x] Extend Emergency Management web UI with React Query, SSE updates, and CRUD
  coverage for messages/events with automated Vitest suites.
- [x] Ensure EmergencyManagement server announces its identity using the Reticulum Destination API. (2025-09-25)
- [x] Add DestinationAnnouncer helper for LXMF services to broadcast identities.
- [x] Expose gateway status endpoint for the Emergency Management web UI. (2025-09-23)

## 2025-09-24
- [x] Restore EmergencyManagement gateway CORS defaults for web UI connectivity.
- [x] Add datetime pickers and access dropdown to the EmergencyManagement event form.
- [x] Update EmergencyManagement live updates fallback to `/notifications/stream` and align documentation/tests.
- [x] Align EmergencyManagement event detail flows with structured emergency action messages in the web UI and gateway. (2025-09-24)
- [x] Stream EmergencyService notifications to FastAPI subscribers via SSE.
- [x] Ensure EmergencyManagement client runs until interrupted.
- [x] Surface dashboard gateway errors using extractApiErrorMessage and recover view state after successful loads.
- [x] Surface gateway server identity and API configuration details on the dashboard page.

## 2025-09-25
- [x] Document how to start the Emergency Management FastAPI gateway on http://localhost:8000 in the project README.
- [x] Add random event seeding helper for the EmergencyManagement client CLI.
- [x] Ensure EmergencyManagement FastAPI gateway decodes compressed responses when relaying server commands.
- [x] Refresh EmergencyManagement web UI with dark styling and navigation/status icons inspired by mission dashboard designs.
- [x] Enable LXMF service link support and extend automated coverage.
- [x] Ensure EmergencyManagement gateway retries LXMF link until connection established. (2025-09-30)
- [x] Add HTTP integration tests for the EmergencyManagement web UI message and event flows.
- [x] Surface active Reticulum interfaces in the EmergencyManagement gateway startup logs and dashboard.
- [x] Upgrade esbuild dependency to version 0.25.0 or later to address the development server request vulnerability.
- [x] Simplify EmergencyManagement web UI tables with a drawer form triggered by a New button. (2025-09-25)

## 2025-09-26
- [x] Derive EmergencyManagement database configuration from the server module path and expose runtime overrides.
- [x] Add sortable tables to the EmergencyManagement web UI for messages and events.
- [x] Extend EmergencyManagement server CLI to accept runtime overrides and document usage.


## 2025-10-06
- [x] Add async EmergencyManagement controller handlers for new CRUD endpoints.
- [x] Expand EmergencyManagement OpenAPI specification with notifications streaming and updated schemas.
- [x] Resolve dataclass JSON decoding for postponed annotations in nested payloads.
<<<<<<< HEAD

## 2025-10-07
- [x] Document EmergencyManagement LXMF command catalogue, service CLI overrides, and gateway deployment settings across
  READMEs.
- [x] Update Mustache template guidance to cover long-running services, database overrides, and shared client configuration.
=======
- [x] Extend EmergencyManagement controller and client tests for identifier errors and MessagePack/JSON fallbacks.
>>>>>>> 7cc35c3d
<|MERGE_RESOLUTION|>--- conflicted
+++ resolved
@@ -92,12 +92,9 @@
 - [x] Add async EmergencyManagement controller handlers for new CRUD endpoints.
 - [x] Expand EmergencyManagement OpenAPI specification with notifications streaming and updated schemas.
 - [x] Resolve dataclass JSON decoding for postponed annotations in nested payloads.
-<<<<<<< HEAD
+- [x] Extend EmergencyManagement controller and client tests for identifier errors and MessagePack/JSON fallbacks.
 
 ## 2025-10-07
 - [x] Document EmergencyManagement LXMF command catalogue, service CLI overrides, and gateway deployment settings across
   READMEs.
 - [x] Update Mustache template guidance to cover long-running services, database overrides, and shared client configuration.
-=======
-- [x] Extend EmergencyManagement controller and client tests for identifier errors and MessagePack/JSON fallbacks.
->>>>>>> 7cc35c3d
