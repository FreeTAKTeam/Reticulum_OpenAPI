# TASKS

## 2025-08-11
- [x] Fix flake8 errors across the codebase.
- [x] Add Filmology example service and client with auth tokens and schema validation.
- [x] Replace JSON serialization with MessagePack across service and tests.
- [x] Decode command responses into dataclasses in EmergencyManagement client.
- [x] Implement MessagePack decoding in EmergencyManagement client.
- [x] Add loopback link tests for client requests and resource transfer.
- [x] Update generator docs to use Python tooling and note post-generation tweaks.
- [x] Add integer range checks for MessagePack encoding.
- [x] Extend MessagePack codec tests for misordered maps, boundary vectors, digests, and negative NaN/ext cases.
- [x] Update codec Msgpack test to import from reticulum_openapi.
- [x] Introduce MessagePack utilities and refactor service/client to use them by default.
- [x] Evaluate separating compression from JSON serialization helpers.
- [x] Introduce centralised logging configuration for services and clients.
- [x] Use MessagePack for dataclass serialization and drop zlib compression.
- [x] Rename serialization helpers to dataclass_to_msgpack/from_msgpack for clarity.
- [x] Resolve merge artifacts in service tests.


## 2025-08-12
- [x] Resolve flake8 errors in services, models, and tests.

## 2025-09-16
- [x] Align LXMF client path discovery with configurable timeouts and cover success/timeout cases in tests.
- [x] Normalise LXMF command titles to handle byte-encoded message routes.
- [x] Evaluate EmergencyManagement example to resolve import issues and extend automated coverage.

## 2025-09-17
- [x] Persist and reuse Reticulum identities for services and clients when available in configuration.
- [x] Handle dataclass auth tokens in LXMF service delivery callback and extend tests.
- [x] Convert LXMF handler responses with nested dataclasses before encoding.

## 2025-09-18
- [x] Refresh EmergencyManagement README with current client/service/controller flow terminology.


## 2025-09-19
- [x] Normalise LXMF iterable handler responses to MessagePack-safe format.
- [x] Harden LXMF iterable normalisation error handling for response serialization.


## 2025-09-23
- [x] Scaffold EmergencyManagement Vite web UI with sidebar, routing, and FastAPI gateway integration.
- [x] Allow the EmergencyManagement client to reuse a stored server identity hash before prompting users.
- [x] Keep the EmergencyManagement example service running until interrupted and fix LXMF response serialisation regression.
- [x] Print EmergencyManagement client timeout message instead of exiting.
- [x] Ensure EmergencyManagement server and client announce their identities on the network.
- [x] Handle EmergencyManagement client timeouts gracefully to avoid shutdowns.
- [x] Stream LXMF announces in EmergencyManagement client using LXMFClient. (2025-09-23)

- [x] Refactor EmergencyManagement client to use shared helper library for API interactions. (2025-09-24)
- [x] Add FastAPI web gateway and API tests for EmergencyManagement example. (2025-09-23)
- [x] Build Emergency Action Messages web UI with CRUD flows, optimistic toasts, and
  Vitest coverage. (2025-09-23)
- [x] Extend Emergency Management web UI with React Query, SSE updates, and CRUD
  coverage for messages/events with automated Vitest suites.
- [x] Ensure EmergencyManagement server announces its identity using the Reticulum Destination API. (2025-09-25)
- [x] Add DestinationAnnouncer helper for LXMF services to broadcast identities.
- [x] Expose gateway status endpoint for the Emergency Management web UI. (2025-09-23)

## 2025-09-24
- [x] Restore EmergencyManagement gateway CORS defaults for web UI connectivity.
- [x] Add datetime pickers and access dropdown to the EmergencyManagement event form.
- [x] Update EmergencyManagement live updates fallback to `/notifications/stream` and align documentation/tests.
- [x] Align EmergencyManagement event detail flows with structured emergency action messages in the web UI and gateway. (2025-09-24)
- [x] Stream EmergencyService notifications to FastAPI subscribers via SSE.
- [x] Ensure EmergencyManagement client runs until interrupted.
- [x] Surface dashboard gateway errors using extractApiErrorMessage and recover view state after successful loads.
- [x] Surface gateway server identity and API configuration details on the dashboard page.

## 2025-09-25
- [x] Document how to start the Emergency Management FastAPI gateway on http://localhost:8000 in the project README.
- [x] Add random event seeding helper for the EmergencyManagement client CLI.
- [x] Ensure EmergencyManagement FastAPI gateway decodes compressed responses when relaying server commands.
- [x] Refresh EmergencyManagement web UI with dark styling and navigation/status icons inspired by mission dashboard designs.
- [x] Enable LXMF service link support and extend automated coverage.
- [x] Ensure EmergencyManagement gateway retries LXMF link until connection established. (2025-09-30)
- [x] Add HTTP integration tests for the EmergencyManagement web UI message and event flows.
- [x] Surface active Reticulum interfaces in the EmergencyManagement gateway startup logs and dashboard.
- [x] Upgrade esbuild dependency to version 0.25.0 or later to address the development server request vulnerability.
- [x] Simplify EmergencyManagement web UI tables with a drawer form triggered by a New button. (2025-09-25)

## 2025-09-26
<<<<<<< HEAD
- [x] Derive EmergencyManagement database configuration from the server module path and expose runtime overrides.
=======
- [x] Add sortable tables to the EmergencyManagement web UI for messages and events.
>>>>>>> 12438c28
<|MERGE_RESOLUTION|>--- conflicted
+++ resolved
@@ -83,8 +83,6 @@
 - [x] Simplify EmergencyManagement web UI tables with a drawer form triggered by a New button. (2025-09-25)
 
 ## 2025-09-26
-<<<<<<< HEAD
 - [x] Derive EmergencyManagement database configuration from the server module path and expose runtime overrides.
-=======
 - [x] Add sortable tables to the EmergencyManagement web UI for messages and events.
->>>>>>> 12438c28
+
