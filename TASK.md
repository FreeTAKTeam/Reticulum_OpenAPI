--- conflicted
+++ resolved
@@ -13,10 +13,7 @@
 - [x] Extend MessagePack codec tests for misordered maps, boundary vectors, digests, and negative NaN/ext cases.
 
 - [x] Update codec Msgpack test to import from reticulum_openapi.
-<<<<<<< HEAD
 - [x] Use MessagePack for dataclass serialization and drop zlib compression.
 - [x] Rename serialization helpers to dataclass_to_msgpack/from_msgpack for clarity.
 - [x] Resolve merge artifacts in service tests.
-=======
 
->>>>>>> d09c2646
