import logging
<<<<<<< HEAD
from typing import Callable, Any, Coroutine, TypeVar
from functools import wraps
=======
from typing import Any
from typing import Callable
from typing import Coroutine
from typing import TypeVar
>>>>>>> 585d347b

# pretty sure every import of this class will trigger a new addHandler event which will result
# in as many duplicate handlers for the controller logger as there are imports.
# Setup module logger
logger = logging.getLogger("reticulum_openapi.controller")
logger.setLevel(logging.INFO)
handler = logging.StreamHandler()
formatter = logging.Formatter("[%(asctime)s] %(levelname)s %(name)s: %(message)s")
handler.setFormatter(formatter)
if not logger.handlers:
    logger.addHandler(handler)


class APIException(Exception):
    """Base exception for API errors, carrying a message and HTTP-like status code."""

    def __init__(self, message: str, code: int = 500):
        super().__init__(message)
        self.code = code
        self.message = message


# not clear on the purpose of a typevar here?
F = TypeVar("F", bound=Callable[..., Coroutine[Any, Any, Any]])


# requires functools.wraps decorator
def handle_exceptions(func: F) -> F:
    """Decorator to wrap controller methods with logging and exception handling."""

<<<<<<< HEAD
    @wraps(func)
=======
>>>>>>> 585d347b
    async def wrapper(*args, **kwargs):
        logger.info(f"Executing {func.__name__} with args={args[1:]} kwargs={kwargs}")
        try:
            result = await func(*args, **kwargs)
            logger.info(f"{func.__name__} completed successfully.")
            return result
        except APIException as e:
            logger.error(
                f"APIException in {func.__name__}: {e.message} (code={e.code})"
            )
            return {"error": e.message, "code": e.code}
        except Exception as e:
            logger.exception(f"Unhandled exception in {func.__name__}: {e}")
            return {"error": "InternalServerError", "code": 500}

    return wrapper  # type: ignore


class Controller:
    """
    Base controller class with built-in logging, exception management,
    and async business logic execution helper. Inherit and use @handle_exceptions
    on endpoint methods to ensure consistent behavior.
    """

    def __init__(self):
        self.logger = logger

    # As far as I can tell this isn't actually being used anywhere though maybe I'm missing something.

    async def run_business_logic(
        self, logic: Coroutine[Any, Any, Any], *args, **kwargs
    ) -> Any:
        """
        Execute a business logic coroutine with standardized logging and error handling.
        Returns the result or a structured error dict.
        """
        self.logger.info(f"Running business logic: {logic.__name__}")
        try:
            result = await logic(*args, **kwargs)
            self.logger.info(f"Business logic {logic.__name__} succeeded.")
            return result
        except APIException as e:
            self.logger.error(
                f"APIException in business logic {logic.__name__}: {e.message} (code={e.code})"
            )
            return {"error": e.message, "code": e.code}
        except Exception as e:
            self.logger.exception(
                f"Unhandled exception in business logic {logic.__name__}: {e}"
            )
            return {"error": "InternalServerError", "code": 500}<|MERGE_RESOLUTION|>--- conflicted
+++ resolved
@@ -1,13 +1,7 @@
 import logging
-<<<<<<< HEAD
 from typing import Callable, Any, Coroutine, TypeVar
 from functools import wraps
-=======
-from typing import Any
-from typing import Callable
-from typing import Coroutine
-from typing import TypeVar
->>>>>>> 585d347b
+
 
 # pretty sure every import of this class will trigger a new addHandler event which will result
 # in as many duplicate handlers for the controller logger as there are imports.
@@ -38,10 +32,8 @@
 def handle_exceptions(func: F) -> F:
     """Decorator to wrap controller methods with logging and exception handling."""
 
-<<<<<<< HEAD
+
     @wraps(func)
-=======
->>>>>>> 585d347b
     async def wrapper(*args, **kwargs):
         logger.info(f"Executing {func.__name__} with args={args[1:]} kwargs={kwargs}")
         try:
