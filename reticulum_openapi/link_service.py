--- conflicted
+++ resolved
@@ -13,15 +13,14 @@
 
 import RNS
 
-<<<<<<< HEAD
+
 from .logging import configure_logging
-
 
 configure_logging()
 logger = logging.getLogger(__name__)
-=======
+
 from .identity import load_or_create_identity
->>>>>>> 75ffdbfa
+
 
 
 class LinkResourceService:
