--- conflicted
+++ resolved
@@ -17,11 +17,8 @@
 from jsonschema import validate
 
 from .codec_msgpack import from_bytes as msgpack_from_bytes
-<<<<<<< HEAD
 from .logging import configure_logging
-=======
 from .identity import load_or_create_identity
->>>>>>> 75ffdbfa
 from .model import dataclass_from_json
 from .model import dataclass_from_msgpack
 from .model import dataclass_to_json
@@ -96,16 +93,16 @@
         :param handler: Async function to handle the command.
         :param payload_type: Dataclass type for request payload, or None for raw dict/bytes.
         """
-<<<<<<< HEAD
+
         self._routes[command] = (handler, payload_type, payload_schema)
         logger.info("Route registered: '%s' -> %s", command, handler)
-=======
+
         normalised_command = self._normalise_command_title(command)
         if normalised_command is None:
             raise ValueError("Command names must be UTF-8 decodable")
         self._routes[normalised_command] = (handler, payload_type, payload_schema)
         RNS.log(f"Route registered: '{normalised_command}' -> {handler}")
->>>>>>> 75ffdbfa
+
 
     def get_api_specification(self) -> dict:
         """Return a minimal JSON specification of available commands."""
@@ -149,19 +146,18 @@
         except Exception as exc:
             logger.exception("Error reading incoming message: %s", exc)
             return  # Exit if message is malformed
-<<<<<<< HEAD
+
         logger.info(
             "Received LXMF message - Title: '%s', Size: %d bytes",
             cmd,
             len(payload_bytes) if payload_bytes else 0,
-=======
+
         cmd = self._normalise_command_title(raw_title)
         if cmd is None:
             RNS.log(f"Invalid command title received: {raw_title!r}")
             return
         RNS.log(
             f"Received LXMF message - Title: '{cmd}', Size: {len(payload_bytes) if payload_bytes else 0} bytes"
->>>>>>> 75ffdbfa
         )
         # Look up the handler for the command
         if cmd not in self._routes:
