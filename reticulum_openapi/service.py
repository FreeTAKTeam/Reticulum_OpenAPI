# reticulum_openapi/service.py
import asyncio
import json
import zlib
import RNS
import LXMF
from typing import Callable, Dict, Optional, Type
from jsonschema import validate, ValidationError
from .model import dataclass_from_json, dataclass_to_json


class LXMFService:
    def __init__(
        self,
        config_path: str = None,
        storage_path: str = None,
        identity: RNS.Identity = None,
        display_name: str = "ReticulumOpenAPI",
        stamp_cost: int = 0,
        auth_token: str = None,
        max_payload_size: int = 32_000,
    ):
        """
        Initialize the LXMF Service dispatcher.
        :param config_path: Path to Reticulum config directory (None for default).
        :param storage_path: Path for LXMF storage (for pending messages, etc).
        :param identity: (Optional) Predefined RNS.Identity to use. If None, a new identity is created.
        :param display_name: Name announced for this service (for LXMF presence).
        :param stamp_cost: LXMF "postage stamp" cost required from senders (anti-spam).
        """
        # Initialize Reticulum (network stack). Reuse existing if already running.
        self.reticulum = RNS.Reticulum(
            config_path
        )  # returns a Reticulum instance (though often not used directly)
        # Initialize LXMF router
        storage_path = storage_path or (
            RNS.Reticulum.storagepath + "/lxmf"
        )  # default to Reticulum storage path
        self.router = LXMF.LXMRouter(storagepath=storage_path)
        # Register the delivery callback for incoming messages
        self.router.register_delivery_callback(self._lxmf_delivery_callback)
        # Set up identity and destination for this service
        if identity is None:
            identity = RNS.Identity()  # generate a new random identity (keypair)
        # Register identity with LXMF for message delivery
        self.source_identity = self.router.register_delivery_identity(
            identity, display_name=display_name, stamp_cost=stamp_cost
        )
        # Routing table: command -> (handler_coroutine, payload_type)
        self._routes: Dict[str, (Callable, Optional[Type], Optional[dict])] = {}
        self._loop = asyncio.get_event_loop()
        self._start_task: Optional[asyncio.Task] = None
        self.auth_token = auth_token
        self.max_payload_size = max_payload_size
        RNS.log(
            f"LXMFService initialized (Identity hash: {RNS.prettyhexrep(self.source_identity.hash)})"
        )
        # register built in route for schema discovery
        self.add_route("GetSchema", self._handle_get_schema)

    def add_route(
        self,
        command: str,
        handler: Callable,
        payload_type: Optional[Type] = None,
        payload_schema: dict = None,
    ) -> None:
        """
        Register a handler for a given command name.
        :param command: Command string (should match LXMF message title).
        :param handler: Async function to handle the command.
        :param payload_type: Dataclass type for request payload, or None for raw dict/bytes.
        """
        # would be better to use a more consistent logging system with a centralized definition
        self._routes[command] = (handler, payload_type, payload_schema)
        RNS.log(f"Route registered: '{command}' -> {handler}")

<<<<<<< HEAD
    # no pascal case?
    def getApiSpecification(self) -> dict:
=======
    def get_api_specification(self) -> dict:
>>>>>>> 43df4888
        """Return a minimal JSON specification of available commands."""
        commands = {}
        for name, (_handler, ptype, schema) in self._routes.items():
            # why are we skipping the GetSchema endpoint?
            if name == "GetSchema":
                continue
            entry: dict = {}
            if ptype is not None:
                entry["payload_dataclass"] = ptype.__name__
            if schema is not None:
                entry["payload_schema"] = schema
            commands[name] = entry
        # probably shouldn't hardcode this
        return {"openapi": "3.0.0", "commands": commands}

    async def _handle_get_schema(self):
        """Handler for the built-in GetSchema command."""
<<<<<<< HEAD
        return self.getApiSpecification()
    # This should probably be refactored
=======
        return self.get_api_specification()

>>>>>>> 43df4888
    def _lxmf_delivery_callback(self, message: LXMF.LXMessage):
        """
        Internal callback invoked by LXMRouter on message delivery.
        This runs in the context of LXMF's thread; we dispatch to the asyncio loop.
        """
        try:
            cmd = message.title  # command name
            payload_bytes = message.content  # raw payload (possibly bytes)
        except Exception as e:
            RNS.log(f"Error reading incoming message: {e}")
            return  # Exit if message is malformed
        RNS.log(
            f"Received LXMF message - Title: '{cmd}', Size: {len(payload_bytes) if payload_bytes else 0} bytes"
        )
        # Look up the handler for the command
        if cmd not in self._routes:
            RNS.log(f"No route found for command: {cmd}")
            return
        handler, payload_type, payload_schema = self._routes[cmd]
        # Decode payload
        if payload_bytes:
            if len(payload_bytes) > self.max_payload_size:
                RNS.log(f"Payload for {cmd} exceeds maximum size")
                return
            if payload_type:
                try:
                    # Parse bytes into the expected dataclass
                    payload_obj = dataclass_from_json(payload_type, payload_bytes)
                except Exception as e:
                    RNS.log(f"Failed to parse payload for {cmd}: {e}")
                    return
            else:
                # If no type provided, just decode JSON to dict
                try:
                    json_bytes = zlib.decompress(payload_bytes)
                    payload_obj = json.loads(json_bytes.decode("utf-8"))
                except zlib.error:
                    # If not compressed, try directly
                    payload_obj = json.loads(payload_bytes.decode("utf-8"))
                except Exception as e:
                    RNS.log(f"Invalid JSON payload for {cmd}: {e}")
                    return
            if payload_schema is not None:
                try:
                    validate(payload_obj, payload_schema)
                except ValidationError as e:
                    RNS.log(f"Schema validation failed for {cmd}: {e.message}")
                    return
            if self.auth_token and isinstance(payload_obj, dict):
                if payload_obj.get("auth_token") != self.auth_token:
                    RNS.log("Authentication failed for message")
                    return
        else:
            payload_obj = None  # No payload content

        # Dispatch to handler asynchronously
        async def handle_and_reply():
            result = None
            try:
                # Call the handler with the parsed payload.
                # If payload is None, some handlers may not accept a parameter.
                if payload_obj is not None:
                    result = await handler(payload_obj)
                else:
                    # Handler might accept no arguments or an explicit None
                    result = await handler()
            except Exception as e:
                RNS.log(f"Exception in handler for {cmd}: {e}")
            # If handler returned a result, attempt to send a response back to sender
            if result is not None:
                # Prepare response payload (assume result is serializable or a dataclass)
                if isinstance(result, bytes):
                    resp_bytes = result  # assume already bytes (e.g., if handler did its own serialization)
                elif hasattr(result, "__dict__") or isinstance(result, dict):
                    # Convert dataclass or dict to JSON bytes
                    try:
                        resp_bytes = dataclass_to_json(result)
                    except Exception as e:
                        # Fallback: just JSON dump the object (it might not be a dataclass)
                        RNS.log(f"Failed to serialize result dataclass: {e}")
                        resp_bytes = zlib.compress(json.dumps(result).encode("utf-8"))
                else:
                    # If result is a simple value (str, number, etc.), wrap it in JSON
                    resp_bytes = zlib.compress(json.dumps(result).encode("utf-8"))
                # Determine response command name (could be something like "<command>_response" or a generic)
                resp_title = f"{cmd}_response"
                dest_identity = message.source  # the sender's identity (if available)
                if dest_identity:
                    # Send the response message
                    try:
                        self._send_lxmf(dest_identity, resp_title, resp_bytes)
                        RNS.log(f"Sent response for {cmd} back to sender.")
                    except Exception as e:
                        RNS.log(f"Failed to send response for {cmd}: {e}")
                else:
                    RNS.log("No source identity to respond to for message.")

        # Schedule the handler execution on the asyncio event loop
        self._loop.call_soon_threadsafe(lambda: asyncio.create_task(handle_and_reply()))

    def _send_lxmf(
        self,
        dest_identity: RNS.Identity,
        title: str,
        content_bytes: bytes,
        propagate: bool = False,
    ):
        """
        Internal helper to create and dispatch an LXMF message.
        :param dest_identity: Destination identity for the message.
        :param title: Title (command) for the message.
        :param content_bytes: Compressed content bytes to send.
        :param propagate: If True, send via propagation (store-and-forward); if False, direct where possible.
        """
        # Create an RNS Destination for the recipient (using LXMF "delivery" namespace)
        dest = RNS.Destination(
            dest_identity,
            RNS.Destination.OUT,
            RNS.Destination.SINGLE,
            "lxmf",
            "delivery",
        )
        # Construct the LXMF message
        lxmessage = LXMF.LXMessage(dest, self.source_identity, content_bytes, title)
        # Optionally, we could set desired_method to DIRECT or PROPAGATED based on propagate flag.
        # For now, let LXMF choose the default (which is typically DIRECT if reachable).
        # Dispatch the message via the router
        self.router.handle_outbound(lxmessage)

    async def send_message(
        self,
        dest_hex: str,
        command: str,
        payload_obj=None,
        await_path: bool = True,
        propagate: bool = False,
    ):
        """
        Public method to send a command to another LXMF node (by hex hash of its identity).
        This can be used by clients or by the server to send outbound notifications.
        :param dest_hex: The destination identity hash (hex string) of the target.
        :param command: Command name (will be placed in LXMF title).
        :param payload_obj: The payload data (dataclass instance or dict) to send.
        :param await_path: If True, wait for path discovery if dest is not directly known.
        :param propagate: Passed through to ``_send_lxmf``.
        """
        # Convert hex to bytes
        dest_hash = bytes.fromhex(dest_hex)
        # Ensure we have a path to the destination (if a direct route is not known, optionally request it)
        if await_path and not RNS.Transport.has_path(dest_hash):
            RNS.log("Destination not in routing table, requesting path...")
            RNS.Transport.request_path(dest_hash)
            attempts = 0
            while attempts < 50 and not RNS.Transport.has_path(dest_hash):
                await asyncio.sleep(0.1)
                attempts += 1
        # Recall or create Identity object for destination
        dest_identity = RNS.Identity.recall(dest_hash)
        if dest_identity is None:
            # If identity not known, create a stub identity (we can still send opportunistically)
            dest_identity = RNS.Identity.recall(dest_hash, create=True)
        # Prepare content bytes
        if payload_obj is None:
            content_bytes = b""  # no content
        elif isinstance(payload_obj, bytes):
            content_bytes = payload_obj
        else:
            # Use dataclass utility to get compressed JSON bytes
            content_bytes = dataclass_to_json(payload_obj)
        # Use internal send helper
        self._send_lxmf(dest_identity, command, content_bytes, propagate=propagate)

    def announce(self):
        """Announce this service's identity (make its address known on the network)."""
        try:
            self.router.announce(self.source_identity.hash)
            RNS.log(
                "Service identity announced: "
                + RNS.prettyhexrep(self.source_identity.hash)
            )
        except Exception as e:
          
          RNS.log(f"Announcement failed: {e}")

    async def start(self):
        """Run the service until cancelled."""
        RNS.log("LXMFService started and listening for messages...")
        self._start_task = asyncio.current_task()
        try:
            while True:
                await asyncio.sleep(1)
        except asyncio.CancelledError:
            RNS.log("Service stopping (Cancelled)")
        finally:
            self.router.exit_handler()
            self._start_task = None

    async def stop(self):
        """Cancel the running service loop and shut down the router."""
        if self._start_task is not None:
            self._start_task.cancel()
            try:
                await self._start_task
            except asyncio.CancelledError:
                pass
        else:
            # If start wasn't called yet, ensure router cleanup
            self.router.exit_handler()

    async def __aenter__(self):
        """Start the service when entering an async context."""
        # Launch the start routine as a background task
        self._context_task = asyncio.create_task(self.start())
        return self

    async def __aexit__(self, exc_type, exc, tb):
        """Stop the service when exiting an async context."""
        await self.stop()
        # Ensure the background task has completed
        if hasattr(self, "_context_task"):
            await self._context_task<|MERGE_RESOLUTION|>--- conflicted
+++ resolved
@@ -75,12 +75,7 @@
         self._routes[command] = (handler, payload_type, payload_schema)
         RNS.log(f"Route registered: '{command}' -> {handler}")
 
-<<<<<<< HEAD
-    # no pascal case?
-    def getApiSpecification(self) -> dict:
-=======
     def get_api_specification(self) -> dict:
->>>>>>> 43df4888
         """Return a minimal JSON specification of available commands."""
         commands = {}
         for name, (_handler, ptype, schema) in self._routes.items():
@@ -98,13 +93,8 @@
 
     async def _handle_get_schema(self):
         """Handler for the built-in GetSchema command."""
-<<<<<<< HEAD
-        return self.getApiSpecification()
-    # This should probably be refactored
-=======
+
         return self.get_api_specification()
-
->>>>>>> 43df4888
     def _lxmf_delivery_callback(self, message: LXMF.LXMessage):
         """
         Internal callback invoked by LXMRouter on message delivery.
