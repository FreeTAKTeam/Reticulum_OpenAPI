# reticulum_openapi/service.py
import asyncio
import json
import logging
import zlib
from dataclasses import asdict
from dataclasses import is_dataclass
from typing import Any
from typing import Callable
from typing import Dict
from typing import Any
from typing import Optional
from typing import Type
from .model import dataclass_to_json  # Add this import alongside other model imports

import LXMF
import RNS

from jsonschema import ValidationError
from jsonschema import validate

from .codec_msgpack import from_bytes as msgpack_from_bytes
from .logging import configure_logging
from .identity import load_or_create_identity
from .model import compress_json
from .model import dataclass_from_json
from .model import dataclass_from_msgpack
from .model import dataclass_to_json_bytes
from .model import dataclass_to_msgpack


configure_logging()
logger = logging.getLogger(__name__)


<<<<<<< HEAD
def _normalise_for_msgpack(value: Any) -> Any:
    """Convert values into structures supported by canonical MessagePack encoding.

    Args:
        value (Any): Arbitrary value returned by a handler.

    Returns:
        Any: A representation containing only MessagePack-safe primitives.
    """

    if is_dataclass(value):
        return _normalise_for_msgpack(asdict(value))
    if isinstance(value, dict):
        return {key: _normalise_for_msgpack(item) for key, item in value.items()}
    if isinstance(value, list):
        return [_normalise_for_msgpack(item) for item in value]
    if isinstance(value, tuple):
        return [_normalise_for_msgpack(item) for item in value]
    if isinstance(value, (set, frozenset)):
        return [_normalise_for_msgpack(item) for item in value]
=======
def _convert_dataclasses_to_primitives(value: Any) -> Any:
    """Convert dataclasses in a nested structure to plain Python primitives.

    Args:
        value (Any): Value that may contain dataclasses, dictionaries or iterables.

    Returns:
        Any: Structure with all dataclasses converted to serialisable primitives.
    """

    if is_dataclass(value):
        value = asdict(value)
    if isinstance(value, dict):
        return {
            key: _convert_dataclasses_to_primitives(item)
            for key, item in value.items()
        }
    if isinstance(value, list):
        return [_convert_dataclasses_to_primitives(item) for item in value]
    if isinstance(value, tuple):
        return [
            _convert_dataclasses_to_primitives(item)
            for item in value
        ]
    if isinstance(value, set):
        return [
            _convert_dataclasses_to_primitives(item)
            for item in value
        ]
>>>>>>> 0ee981ca
    return value


class LXMFService:
    def __init__(
        self,
        config_path: str = None,
        storage_path: str = None,
        identity: RNS.Identity = None,
        display_name: str = "ReticulumOpenAPI",
        stamp_cost: int = 0,
        auth_token: str = None,
        max_payload_size: int = 32_000,
    ):
        """
        Initialize the LXMF Service dispatcher.
        :param config_path: Path to Reticulum config directory (None for default).
        :param storage_path: Path for LXMF storage (for pending messages, etc).
        :param identity: (Optional) Predefined RNS.Identity to use. If None, a new identity is created.
        :param display_name: Name announced for this service (for LXMF presence).
        :param stamp_cost: LXMF "postage stamp" cost required from senders (anti-spam).
        """
        # Initialize Reticulum (network stack). Reuse existing if already running.
        self.reticulum = RNS.Reticulum(
            config_path
        )  # returns a Reticulum instance (though often not used directly)
        # Initialize LXMF router
        storage_path = storage_path or (
            RNS.Reticulum.storagepath + "/lxmf"
        )  # default to Reticulum storage path
        self.router = LXMF.LXMRouter(storagepath=storage_path)
        # Register the delivery callback for incoming messages
        self.router.register_delivery_callback(self._lxmf_delivery_callback)
        # Set up identity and destination for this service
        if identity is None:
            identity = load_or_create_identity(config_path)
        self.identity = identity
        # Register identity with LXMF for message delivery
        self.source_identity = self.router.register_delivery_identity(
            identity, display_name=display_name, stamp_cost=stamp_cost
        )
        # Routing table: command -> (handler_coroutine, payload_type)
        self._routes: Dict[str, (Callable, Optional[Type], Optional[dict])] = {}
        self._loop = asyncio.get_event_loop()
        self._start_task: Optional[asyncio.Task] = None
        self.auth_token = auth_token
        self.max_payload_size = max_payload_size
        logger.info(
            "LXMFService initialized (Identity hash: %s)",
            RNS.prettyhexrep(self.source_identity.hash),
        )
        # register built in route for schema discovery
        self.add_route("GetSchema", self._handle_get_schema)

    def add_route(
        self,
        command: str,
        handler: Callable,
        payload_type: Optional[Type] = None,
        payload_schema: dict = None,
    ) -> None:
        """
        Register a handler for a given command name.
        :param command: Command string (should match LXMF message title).
        :param handler: Async function to handle the command.
        :param payload_type: Dataclass type for request payload, or None for raw dict/bytes.
        """

        self._routes[command] = (handler, payload_type, payload_schema)
        logger.info("Route registered: '%s' -> %s", command, handler)

        normalised_command = self._normalise_command_title(command)
        if normalised_command is None:
            raise ValueError("Command names must be UTF-8 decodable")
        self._routes[normalised_command] = (handler, payload_type, payload_schema)
        RNS.log(f"Route registered: '{normalised_command}' -> {handler}")

    def get_api_specification(self) -> dict:
        """Return a minimal JSON specification of available commands."""
        commands = {}
        for name, (_handler, ptype, schema) in self._routes.items():
            if name == "GetSchema":
                continue
            entry: dict = {}
            if ptype is not None:
                entry["payload_dataclass"] = ptype.__name__
            if schema is not None:
                entry["payload_schema"] = schema
            commands[name] = entry
        return {"openapi": "3.0.0", "commands": commands}

    async def _handle_get_schema(self):
        """Handler for the built-in GetSchema command."""
        return self.get_api_specification()

    @staticmethod
    def _normalise_command_title(command_title) -> Optional[str]:
        """Convert a message title into a string or ``None`` if invalid."""

        if isinstance(command_title, str):
            return command_title
        if isinstance(command_title, bytes):
            try:
                return command_title.decode("utf-8")
            except UnicodeDecodeError:
                return None
        return str(command_title)

    def _lxmf_delivery_callback(self, message: LXMF.LXMessage):
        """
        Internal callback invoked by LXMRouter on message delivery.
        This runs in the context of LXMF's thread; we dispatch to the asyncio loop.
        """
        try:
            raw_title = message.title  # command name (can be bytes or str)
            payload_bytes = message.content  # raw payload (possibly bytes)
        except Exception as exc:
            logger.exception("Error reading incoming message: %s", exc)
            return  # Exit if message is malformed

        cmd = self._normalise_command_title(raw_title)
        if cmd is None:
            RNS.log(f"Invalid command title received: {raw_title!r}")
            return
        payload_length = len(payload_bytes) if payload_bytes else 0
        logger.info(
            "Received LXMF message - Title: '%s', Size: %d bytes",
            cmd,
            payload_length,
        )
        RNS.log(
            f"Received LXMF message - Title: '{cmd}', Size: {payload_length} bytes"
        )
        # Look up the handler for the command
        if cmd not in self._routes:
            logger.warning("No route found for command: %s", cmd)
            return
        handler, payload_type, payload_schema = self._routes[cmd]
        # Decode payload
        if payload_bytes:
            if len(payload_bytes) > self.max_payload_size:
                logger.warning("Payload for %s exceeds maximum size", cmd)
                return
            if payload_type:
                try:
                    payload_obj = dataclass_from_msgpack(payload_type, payload_bytes)
                except Exception:
                    try:
                        payload_obj = dataclass_from_json(payload_type, payload_bytes)
                    except Exception as exc:
                        logger.error("Failed to parse payload for %s: %s", cmd, exc)
                        return
            else:
                try:
                    payload_obj = msgpack_from_bytes(payload_bytes)
                except Exception as exc:
                    logger.error("Invalid MessagePack payload for %s: %s", cmd, exc)
                    try:
                        json_bytes = zlib.decompress(payload_bytes)
                        payload_obj = json.loads(json_bytes.decode("utf-8"))
                    except (zlib.error, json.JSONDecodeError):
                        try:
                            payload_obj = json.loads(payload_bytes.decode("utf-8"))
                        except Exception as json_exc:
                            logger.error("Invalid JSON payload for %s: %s", cmd, json_exc)
                            return
            if payload_schema is not None:
                try:
                    obj = (
                        asdict(payload_obj)
                        if is_dataclass(payload_obj)
                        else payload_obj
                    )
                    validate(obj, payload_schema)
                except ValidationError as exc:
                    logger.warning(
                        "Schema validation failed for %s: %s",
                        cmd,
                        exc.message,
                    )
                    return
            if self.auth_token:
                payload_dict = None
                if is_dataclass(payload_obj):
                    payload_dict = asdict(payload_obj)
                elif isinstance(payload_obj, dict):
                    payload_dict = payload_obj

                if payload_dict is not None:
                    if payload_dict.get("auth_token") != self.auth_token:
                        logger.warning("Authentication failed for message: %s", cmd)
                        return
        else:
            payload_obj = None  # No payload content

        # Dispatch to handler asynchronously
        async def handle_and_reply():
            result = None
            try:
                # Call the handler with the parsed payload.
                # If payload is None, some handlers may not accept a parameter.
                if payload_obj is not None:
                    result = await handler(payload_obj)
                else:
                    # Handler might accept no arguments or an explicit None
                    result = await handler()
            except Exception as exc:
                logger.exception("Exception in handler for %s: %s", cmd, exc)
            # If handler returned a result, attempt to send a response back to sender
            if result is not None:
                serialisable_result = _convert_dataclasses_to_primitives(result)
                if isinstance(serialisable_result, bytes):
                    resp_bytes = serialisable_result
                else:
                    try:
<<<<<<< HEAD
                        safe_result = _normalise_for_msgpack(result)
                    except Exception:
                        logger.exception(
                            "Failed to normalise handler result for %s", cmd
                        )
                        safe_result = result
                    try:
                        resp_bytes = dataclass_to_msgpack(safe_result)
                    except Exception:
                        try:
                            json_bytes = dataclass_to_json_bytes(safe_result)
                            resp_bytes = compress_json(json_bytes)
=======
                        resp_bytes = dataclass_to_msgpack(serialisable_result)
                    except Exception:
                        try:

                            resp_bytes = dataclass_to_json(serialisable_result)

>>>>>>> 0ee981ca
                        except Exception as exc:
                            logger.exception(
                                "Failed to serialize result dataclass for %s: %s",
                                cmd,
                                exc,
                            )
<<<<<<< HEAD
                            fallback_json = json.dumps(safe_result).encode("utf-8")
                            resp_bytes = compress_json(fallback_json)
=======

                            resp_bytes = zlib.compress(
                                json.dumps(serialisable_result).encode("utf-8")
                            )
>>>>>>> 0ee981ca
                # Determine response command name (could be something like "<command>_response" or a generic)
                resp_title = f"{cmd}_response"
                dest_identity = message.source
                if dest_identity:
                    try:
                        self._send_lxmf(dest_identity, resp_title, resp_bytes)
                        logger.info("Sent response for %s back to sender.", cmd)
                    except Exception as exc:
                        logger.exception("Failed to send response for %s: %s", cmd, exc)
                else:
                    logger.warning("No source identity to respond to for message: %s", cmd)

        # Schedule the handler execution on the asyncio event loop
        self._loop.call_soon_threadsafe(lambda: asyncio.create_task(handle_and_reply()))

    def _send_lxmf(
        self,
        dest_identity: RNS.Identity,
        title: str,
        content_bytes: bytes,
        propagate: bool = False,
    ):
        """
        Internal helper to create and dispatch an LXMF message.
        :param dest_identity: Destination identity for the message.
        :param title: Title (command) for the message.
        :param content_bytes: Content bytes to send.
        :param propagate: If True, send via propagation (store-and-forward); if False, direct where possible.
        """
        # Create an RNS Destination for the recipient (using LXMF "delivery" namespace)
        dest = RNS.Destination(
            dest_identity,
            RNS.Destination.OUT,
            RNS.Destination.SINGLE,
            "lxmf",
            "delivery",
        )
        # Construct the LXMF message
        lxmessage = LXMF.LXMessage(dest, self.source_identity, content_bytes, title)
        # Optionally, we could set desired_method to DIRECT or PROPAGATED based on propagate flag.
        # For now, let LXMF choose the default (which is typically DIRECT if reachable).
        # Dispatch the message via the router
        self.router.handle_outbound(lxmessage)

    async def send_message(
        self,
        dest_hex: str,
        command: str,
        payload_obj=None,
        await_path: bool = True,
        propagate: bool = False,
    ):
        """
        Public method to send a command to another LXMF node (by hex hash of its identity).
        This can be used by clients or by the server to send outbound notifications.
        :param dest_hex: The destination identity hash (hex string) of the target.
        :param command: Command name (will be placed in LXMF title).
        :param payload_obj: The payload data (dataclass instance or dict) to send.
        :param await_path: If True, wait for path discovery if dest is not directly known.
        :param propagate: Passed through to ``_send_lxmf``.
        """
        # Convert hex to bytes
        dest_hash = bytes.fromhex(dest_hex)
        # Ensure we have a path to the destination (if a direct route is not known, optionally request it)
        if await_path and not RNS.Transport.has_path(dest_hash):
            logger.info("Destination not in routing table, requesting path...")
            RNS.Transport.request_path(dest_hash)
            attempts = 0
            while attempts < 50 and not RNS.Transport.has_path(dest_hash):
                await asyncio.sleep(0.1)
                attempts += 1
        # Recall or create Identity object for destination
        dest_identity = RNS.Identity.recall(dest_hash)
        if dest_identity is None:
            # If identity not known, create a stub identity (we can still send opportunistically)
            dest_identity = RNS.Identity.recall(dest_hash, create=True)
        # Prepare content bytes
        if payload_obj is None:
            content_bytes = b""  # no content
        elif isinstance(payload_obj, bytes):
            content_bytes = payload_obj
        else:
            try:
                content_bytes = dataclass_to_msgpack(payload_obj)
            except Exception:
                json_bytes = dataclass_to_json_bytes(payload_obj)
                content_bytes = compress_json(json_bytes)
        # Use internal send helper
        self._send_lxmf(dest_identity, command, content_bytes, propagate=propagate)

    def announce(self):
        """Announce this service's identity (make its address known on the network)."""
        try:
            self.router.announce(self.source_identity.hash)
            logger.info(
                "Service identity announced: %s",
                RNS.prettyhexrep(self.source_identity.hash),
            )
        except Exception as exc:
            logger.exception("Announcement failed: %s", exc)

    async def start(self):
        """Run the service until cancelled."""
        logger.info("LXMFService started and listening for messages...")
        self._start_task = asyncio.current_task()
        try:
            while True:
                await asyncio.sleep(1)
        except asyncio.CancelledError:
            logger.info("Service stopping (Cancelled)")
        finally:
            self.router.exit_handler()
            self._start_task = None

    async def stop(self):
        """Cancel the running service loop and shut down the router."""
        if self._start_task is not None:
            self._start_task.cancel()
            try:
                await self._start_task
            except asyncio.CancelledError:
                pass
        else:
            # If start wasn't called yet, ensure router cleanup
            self.router.exit_handler()

    async def __aenter__(self):
        """Start the service when entering an async context."""
        # Launch the start routine as a background task
        self._context_task = asyncio.create_task(self.start())
        return self

    async def __aexit__(self, exc_type, exc, tb):
        """Stop the service when exiting an async context."""
        await self.stop()
        # Ensure the background task has completed
        if hasattr(self, "_context_task"):
            await self._context_task<|MERGE_RESOLUTION|>--- conflicted
+++ resolved
@@ -33,7 +33,6 @@
 logger = logging.getLogger(__name__)
 
 
-<<<<<<< HEAD
 def _normalise_for_msgpack(value: Any) -> Any:
     """Convert values into structures supported by canonical MessagePack encoding.
 
@@ -54,37 +53,7 @@
         return [_normalise_for_msgpack(item) for item in value]
     if isinstance(value, (set, frozenset)):
         return [_normalise_for_msgpack(item) for item in value]
-=======
-def _convert_dataclasses_to_primitives(value: Any) -> Any:
-    """Convert dataclasses in a nested structure to plain Python primitives.
-
-    Args:
-        value (Any): Value that may contain dataclasses, dictionaries or iterables.
-
-    Returns:
-        Any: Structure with all dataclasses converted to serialisable primitives.
-    """
-
-    if is_dataclass(value):
-        value = asdict(value)
-    if isinstance(value, dict):
-        return {
-            key: _convert_dataclasses_to_primitives(item)
-            for key, item in value.items()
-        }
-    if isinstance(value, list):
-        return [_convert_dataclasses_to_primitives(item) for item in value]
-    if isinstance(value, tuple):
-        return [
-            _convert_dataclasses_to_primitives(item)
-            for item in value
-        ]
-    if isinstance(value, set):
-        return [
-            _convert_dataclasses_to_primitives(item)
-            for item in value
-        ]
->>>>>>> 0ee981ca
+
     return value
 
 
@@ -300,7 +269,7 @@
                     resp_bytes = serialisable_result
                 else:
                     try:
-<<<<<<< HEAD
+
                         safe_result = _normalise_for_msgpack(result)
                     except Exception:
                         logger.exception(
@@ -313,29 +282,17 @@
                         try:
                             json_bytes = dataclass_to_json_bytes(safe_result)
                             resp_bytes = compress_json(json_bytes)
-=======
-                        resp_bytes = dataclass_to_msgpack(serialisable_result)
-                    except Exception:
-                        try:
-
-                            resp_bytes = dataclass_to_json(serialisable_result)
-
->>>>>>> 0ee981ca
+
                         except Exception as exc:
                             logger.exception(
                                 "Failed to serialize result dataclass for %s: %s",
                                 cmd,
                                 exc,
                             )
-<<<<<<< HEAD
+
                             fallback_json = json.dumps(safe_result).encode("utf-8")
                             resp_bytes = compress_json(fallback_json)
-=======
-
-                            resp_bytes = zlib.compress(
-                                json.dumps(serialisable_result).encode("utf-8")
-                            )
->>>>>>> 0ee981ca
+
                 # Determine response command name (could be something like "<command>_response" or a generic)
                 resp_title = f"{cmd}_response"
                 dest_identity = message.source
