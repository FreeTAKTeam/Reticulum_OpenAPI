# reticulum_openapi/service.py
import asyncio
import json
import logging
import zlib
from dataclasses import asdict
from dataclasses import is_dataclass
from typing import Callable
from typing import Dict
from typing import Any
from typing import Optional
from typing import Type

import LXMF
import RNS

from jsonschema import ValidationError
from jsonschema import validate

from .codec_msgpack import from_bytes as msgpack_from_bytes
from .logging import configure_logging
from .identity import load_or_create_identity
from .model import compress_json
from .model import dataclass_from_json
from .model import dataclass_from_msgpack
from .model import dataclass_to_json_bytes
from .model import dataclass_to_msgpack


configure_logging()
logger = logging.getLogger(__name__)


def _convert_dataclasses_to_primitives(value: Any) -> Any:
    """Convert dataclasses in a nested structure to plain Python primitives.

    Args:
        value (Any): Value that may contain dataclasses, dictionaries or iterables.

    Returns:
        Any: Structure with all dataclasses converted to serialisable primitives.
    """

    if is_dataclass(value):
        value = asdict(value)
    if isinstance(value, dict):
        return {
            key: _convert_dataclasses_to_primitives(item)
            for key, item in value.items()
        }
    if isinstance(value, list):
        return [_convert_dataclasses_to_primitives(item) for item in value]
    if isinstance(value, tuple):
        return [
            _convert_dataclasses_to_primitives(item)
            for item in value
        ]
    if isinstance(value, set):
        return [
            _convert_dataclasses_to_primitives(item)
            for item in value
        ]
    return value


class LXMFService:
    def __init__(
        self,
        config_path: str = None,
        storage_path: str = None,
        identity: RNS.Identity = None,
        display_name: str = "ReticulumOpenAPI",
        stamp_cost: int = 0,
        auth_token: str = None,
        max_payload_size: int = 32_000,
    ):
        """
        Initialize the LXMF Service dispatcher.
        :param config_path: Path to Reticulum config directory (None for default).
        :param storage_path: Path for LXMF storage (for pending messages, etc).
        :param identity: (Optional) Predefined RNS.Identity to use. If None, a new identity is created.
        :param display_name: Name announced for this service (for LXMF presence).
        :param stamp_cost: LXMF "postage stamp" cost required from senders (anti-spam).
        """
        # Initialize Reticulum (network stack). Reuse existing if already running.
        self.reticulum = RNS.Reticulum(
            config_path
        )  # returns a Reticulum instance (though often not used directly)
        # Initialize LXMF router
        storage_path = storage_path or (
            RNS.Reticulum.storagepath + "/lxmf"
        )  # default to Reticulum storage path
        self.router = LXMF.LXMRouter(storagepath=storage_path)
        # Register the delivery callback for incoming messages
        self.router.register_delivery_callback(self._lxmf_delivery_callback)
        # Set up identity and destination for this service
        if identity is None:
            identity = load_or_create_identity(config_path)
        self.identity = identity
        # Register identity with LXMF for message delivery
        self.source_identity = self.router.register_delivery_identity(
            identity, display_name=display_name, stamp_cost=stamp_cost
        )
        # Routing table: command -> (handler_coroutine, payload_type)
        self._routes: Dict[str, (Callable, Optional[Type], Optional[dict])] = {}
        self._loop = asyncio.get_event_loop()
        self._start_task: Optional[asyncio.Task] = None
        self.auth_token = auth_token
        self.max_payload_size = max_payload_size
        logger.info(
            "LXMFService initialized (Identity hash: %s)",
            RNS.prettyhexrep(self.source_identity.hash),
        )
        # register built in route for schema discovery
        self.add_route("GetSchema", self._handle_get_schema)

    def add_route(
        self,
        command: str,
        handler: Callable,
        payload_type: Optional[Type] = None,
        payload_schema: dict = None,
    ) -> None:
        """
        Register a handler for a given command name.
        :param command: Command string (should match LXMF message title).
        :param handler: Async function to handle the command.
        :param payload_type: Dataclass type for request payload, or None for raw dict/bytes.
        """

        self._routes[command] = (handler, payload_type, payload_schema)
        logger.info("Route registered: '%s' -> %s", command, handler)

        normalised_command = self._normalise_command_title(command)
        if normalised_command is None:
            raise ValueError("Command names must be UTF-8 decodable")
        self._routes[normalised_command] = (handler, payload_type, payload_schema)
        RNS.log(f"Route registered: '{normalised_command}' -> {handler}")

    def get_api_specification(self) -> dict:
        """Return a minimal JSON specification of available commands."""
        commands = {}
        for name, (_handler, ptype, schema) in self._routes.items():
            if name == "GetSchema":
                continue
            entry: dict = {}
            if ptype is not None:
                entry["payload_dataclass"] = ptype.__name__
            if schema is not None:
                entry["payload_schema"] = schema
            commands[name] = entry
        return {"openapi": "3.0.0", "commands": commands}

    async def _handle_get_schema(self):
        """Handler for the built-in GetSchema command."""
        return self.get_api_specification()

    @staticmethod
    def _normalise_command_title(command_title) -> Optional[str]:
        """Convert a message title into a string or ``None`` if invalid."""

        if isinstance(command_title, str):
            return command_title
        if isinstance(command_title, bytes):
            try:
                return command_title.decode("utf-8")
            except UnicodeDecodeError:
                return None
        return str(command_title)

    def _lxmf_delivery_callback(self, message: LXMF.LXMessage):
        """
        Internal callback invoked by LXMRouter on message delivery.
        This runs in the context of LXMF's thread; we dispatch to the asyncio loop.
        """
        try:
            raw_title = message.title  # command name (can be bytes or str)
            payload_bytes = message.content  # raw payload (possibly bytes)
        except Exception as exc:
            logger.exception("Error reading incoming message: %s", exc)
            return  # Exit if message is malformed

        cmd = self._normalise_command_title(raw_title)
        if cmd is None:
            RNS.log(f"Invalid command title received: {raw_title!r}")
            return
        payload_length = len(payload_bytes) if payload_bytes else 0
        logger.info(
            "Received LXMF message - Title: '%s', Size: %d bytes",
            cmd,
            payload_length,
        )
        RNS.log(
            f"Received LXMF message - Title: '{cmd}', Size: {payload_length} bytes"
        )
        # Look up the handler for the command
        if cmd not in self._routes:
            logger.warning("No route found for command: %s", cmd)
            return
        handler, payload_type, payload_schema = self._routes[cmd]
        # Decode payload
        if payload_bytes:
            if len(payload_bytes) > self.max_payload_size:
                logger.warning("Payload for %s exceeds maximum size", cmd)
                return
            if payload_type:
                try:
                    payload_obj = dataclass_from_msgpack(payload_type, payload_bytes)
                except Exception:
                    try:
                        payload_obj = dataclass_from_json(payload_type, payload_bytes)
                    except Exception as exc:
                        logger.error("Failed to parse payload for %s: %s", cmd, exc)
                        return
            else:
                try:
                    payload_obj = msgpack_from_bytes(payload_bytes)
                except Exception as exc:
                    logger.error("Invalid MessagePack payload for %s: %s", cmd, exc)
                    try:
                        json_bytes = zlib.decompress(payload_bytes)
                        payload_obj = json.loads(json_bytes.decode("utf-8"))
                    except (zlib.error, json.JSONDecodeError):
                        try:
                            payload_obj = json.loads(payload_bytes.decode("utf-8"))
                        except Exception as json_exc:
                            logger.error("Invalid JSON payload for %s: %s", cmd, json_exc)
                            return
            if payload_schema is not None:
                try:
                    obj = (
                        asdict(payload_obj)
                        if is_dataclass(payload_obj)
                        else payload_obj
                    )
                    validate(obj, payload_schema)
                except ValidationError as exc:
                    logger.warning(
                        "Schema validation failed for %s: %s",
                        cmd,
                        exc.message,
                    )
                    return
            if self.auth_token:
                payload_dict = None
                if is_dataclass(payload_obj):
                    payload_dict = asdict(payload_obj)
                elif isinstance(payload_obj, dict):
                    payload_dict = payload_obj

                if payload_dict is not None:
                    if payload_dict.get("auth_token") != self.auth_token:
                        logger.warning("Authentication failed for message: %s", cmd)
                        return
        else:
            payload_obj = None  # No payload content

        # Dispatch to handler asynchronously
        async def handle_and_reply():
            result = None
            try:
                # Call the handler with the parsed payload.
                # If payload is None, some handlers may not accept a parameter.
                if payload_obj is not None:
                    result = await handler(payload_obj)
                else:
                    # Handler might accept no arguments or an explicit None
                    result = await handler()
            except Exception as exc:
                logger.exception("Exception in handler for %s: %s", cmd, exc)
            # If handler returned a result, attempt to send a response back to sender
            if result is not None:
                serialisable_result = _convert_dataclasses_to_primitives(result)
                if isinstance(serialisable_result, bytes):
                    resp_bytes = serialisable_result
                else:
                    try:
                        resp_bytes = dataclass_to_msgpack(serialisable_result)
                    except Exception:
                        try:
<<<<<<< HEAD
                            resp_bytes = dataclass_to_json(serialisable_result)
=======
                            json_bytes = dataclass_to_json_bytes(result)
                            resp_bytes = compress_json(json_bytes)
>>>>>>> dc7890b8
                        except Exception as exc:
                            logger.exception(
                                "Failed to serialize result dataclass for %s: %s",
                                cmd,
                                exc,
                            )
<<<<<<< HEAD
                            resp_bytes = zlib.compress(
                                json.dumps(serialisable_result).encode("utf-8")
                            )
=======
                            fallback_json = json.dumps(result).encode("utf-8")
                            resp_bytes = compress_json(fallback_json)
>>>>>>> dc7890b8
                # Determine response command name (could be something like "<command>_response" or a generic)
                resp_title = f"{cmd}_response"
                dest_identity = message.source
                if dest_identity:
                    try:
                        self._send_lxmf(dest_identity, resp_title, resp_bytes)
                        logger.info("Sent response for %s back to sender.", cmd)
                    except Exception as exc:
                        logger.exception("Failed to send response for %s: %s", cmd, exc)
                else:
                    logger.warning("No source identity to respond to for message: %s", cmd)

        # Schedule the handler execution on the asyncio event loop
        self._loop.call_soon_threadsafe(lambda: asyncio.create_task(handle_and_reply()))

    def _send_lxmf(
        self,
        dest_identity: RNS.Identity,
        title: str,
        content_bytes: bytes,
        propagate: bool = False,
    ):
        """
        Internal helper to create and dispatch an LXMF message.
        :param dest_identity: Destination identity for the message.
        :param title: Title (command) for the message.
        :param content_bytes: Content bytes to send.
        :param propagate: If True, send via propagation (store-and-forward); if False, direct where possible.
        """
        # Create an RNS Destination for the recipient (using LXMF "delivery" namespace)
        dest = RNS.Destination(
            dest_identity,
            RNS.Destination.OUT,
            RNS.Destination.SINGLE,
            "lxmf",
            "delivery",
        )
        # Construct the LXMF message
        lxmessage = LXMF.LXMessage(dest, self.source_identity, content_bytes, title)
        # Optionally, we could set desired_method to DIRECT or PROPAGATED based on propagate flag.
        # For now, let LXMF choose the default (which is typically DIRECT if reachable).
        # Dispatch the message via the router
        self.router.handle_outbound(lxmessage)

    async def send_message(
        self,
        dest_hex: str,
        command: str,
        payload_obj=None,
        await_path: bool = True,
        propagate: bool = False,
    ):
        """
        Public method to send a command to another LXMF node (by hex hash of its identity).
        This can be used by clients or by the server to send outbound notifications.
        :param dest_hex: The destination identity hash (hex string) of the target.
        :param command: Command name (will be placed in LXMF title).
        :param payload_obj: The payload data (dataclass instance or dict) to send.
        :param await_path: If True, wait for path discovery if dest is not directly known.
        :param propagate: Passed through to ``_send_lxmf``.
        """
        # Convert hex to bytes
        dest_hash = bytes.fromhex(dest_hex)
        # Ensure we have a path to the destination (if a direct route is not known, optionally request it)
        if await_path and not RNS.Transport.has_path(dest_hash):
            logger.info("Destination not in routing table, requesting path...")
            RNS.Transport.request_path(dest_hash)
            attempts = 0
            while attempts < 50 and not RNS.Transport.has_path(dest_hash):
                await asyncio.sleep(0.1)
                attempts += 1
        # Recall or create Identity object for destination
        dest_identity = RNS.Identity.recall(dest_hash)
        if dest_identity is None:
            # If identity not known, create a stub identity (we can still send opportunistically)
            dest_identity = RNS.Identity.recall(dest_hash, create=True)
        # Prepare content bytes
        if payload_obj is None:
            content_bytes = b""  # no content
        elif isinstance(payload_obj, bytes):
            content_bytes = payload_obj
        else:
            try:
                content_bytes = dataclass_to_msgpack(payload_obj)
            except Exception:
                json_bytes = dataclass_to_json_bytes(payload_obj)
                content_bytes = compress_json(json_bytes)
        # Use internal send helper
        self._send_lxmf(dest_identity, command, content_bytes, propagate=propagate)

    def announce(self):
        """Announce this service's identity (make its address known on the network)."""
        try:
            self.router.announce(self.source_identity.hash)
            logger.info(
                "Service identity announced: %s",
                RNS.prettyhexrep(self.source_identity.hash),
            )
        except Exception as exc:
            logger.exception("Announcement failed: %s", exc)

    async def start(self):
        """Run the service until cancelled."""
        logger.info("LXMFService started and listening for messages...")
        self._start_task = asyncio.current_task()
        try:
            while True:
                await asyncio.sleep(1)
        except asyncio.CancelledError:
            logger.info("Service stopping (Cancelled)")
        finally:
            self.router.exit_handler()
            self._start_task = None

    async def stop(self):
        """Cancel the running service loop and shut down the router."""
        if self._start_task is not None:
            self._start_task.cancel()
            try:
                await self._start_task
            except asyncio.CancelledError:
                pass
        else:
            # If start wasn't called yet, ensure router cleanup
            self.router.exit_handler()

    async def __aenter__(self):
        """Start the service when entering an async context."""
        # Launch the start routine as a background task
        self._context_task = asyncio.create_task(self.start())
        return self

    async def __aexit__(self, exc_type, exc, tb):
        """Stop the service when exiting an async context."""
        await self.stop()
        # Ensure the background task has completed
        if hasattr(self, "_context_task"):
            await self._context_task<|MERGE_RESOLUTION|>--- conflicted
+++ resolved
@@ -278,26 +278,19 @@
                         resp_bytes = dataclass_to_msgpack(serialisable_result)
                     except Exception:
                         try:
-<<<<<<< HEAD
+
                             resp_bytes = dataclass_to_json(serialisable_result)
-=======
-                            json_bytes = dataclass_to_json_bytes(result)
-                            resp_bytes = compress_json(json_bytes)
->>>>>>> dc7890b8
+
                         except Exception as exc:
                             logger.exception(
                                 "Failed to serialize result dataclass for %s: %s",
                                 cmd,
                                 exc,
                             )
-<<<<<<< HEAD
+
                             resp_bytes = zlib.compress(
                                 json.dumps(serialisable_result).encode("utf-8")
                             )
-=======
-                            fallback_json = json.dumps(result).encode("utf-8")
-                            resp_bytes = compress_json(fallback_json)
->>>>>>> dc7890b8
                 # Determine response command name (could be something like "<command>_response" or a generic)
                 resp_title = f"{cmd}_response"
                 dest_identity = message.source
