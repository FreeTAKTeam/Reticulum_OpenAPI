# reticulum_openapi/service.py
import asyncio
import msgpack
import RNS
import LXMF
from typing import Callable
from typing import Dict
from typing import Optional
from typing import Type
from jsonschema import validate
from jsonschema import ValidationError
from .model import dataclass_from_msgpack
from .model import dataclass_to_msgpack


class LXMFService:
    def __init__(
        self,
        config_path: str = None,
        storage_path: str = None,
        identity: RNS.Identity = None,
        display_name: str = "ReticulumOpenAPI",
        stamp_cost: int = 0,
        auth_token: str = None,
        max_payload_size: int = 32_000,
    ):
        """
        Initialize the LXMF Service dispatcher.
        :param config_path: Path to Reticulum config directory (None for default).
        :param storage_path: Path for LXMF storage (for pending messages, etc).
        :param identity: (Optional) Predefined RNS.Identity to use. If None, a new identity is created.
        :param display_name: Name announced for this service (for LXMF presence).
        :param stamp_cost: LXMF "postage stamp" cost required from senders (anti-spam).
        """
        # Initialize Reticulum (network stack). Reuse existing if already running.
        self.reticulum = RNS.Reticulum(
            config_path
        )  # returns a Reticulum instance (though often not used directly)
        # Initialize LXMF router
        storage_path = storage_path or (
            RNS.Reticulum.storagepath + "/lxmf"
        )  # default to Reticulum storage path
        self.router = LXMF.LXMRouter(storagepath=storage_path)
        # Register the delivery callback for incoming messages
        self.router.register_delivery_callback(self._lxmf_delivery_callback)
        # Set up identity and destination for this service
        if identity is None:
            identity = RNS.Identity()  # generate a new random identity (keypair)
        # Register identity with LXMF for message delivery
        self.source_identity = self.router.register_delivery_identity(
            identity, display_name=display_name, stamp_cost=stamp_cost
        )
        # Routing table: command -> (handler_coroutine, payload_type)
        self._routes: Dict[str, (Callable, Optional[Type], Optional[dict])] = {}
        self._loop = asyncio.get_event_loop()
        self._start_task: Optional[asyncio.Task] = None
        self.auth_token = auth_token
        self.max_payload_size = max_payload_size
        RNS.log(
            f"LXMFService initialized (Identity hash: {RNS.prettyhexrep(self.source_identity.hash)})"
        )
        # register built in route for schema discovery
        self.add_route("GetSchema", self._handle_get_schema)

    def add_route(
        self,
        command: str,
        handler: Callable,
        payload_type: Optional[Type] = None,
        payload_schema: dict = None,
    ) -> None:
        """
        Register a handler for a given command name.
        :param command: Command string (should match LXMF message title).
        :param handler: Async function to handle the command.
        :param payload_type: Dataclass type for request payload, or None for raw dict/bytes.
        """
        # would be better to use a more consistent logging system with a centralized definition
        self._routes[command] = (handler, payload_type, payload_schema)
        RNS.log(f"Route registered: '{command}' -> {handler}")

    def get_api_specification(self) -> dict:
        """Return a minimal JSON specification of available commands."""
        commands = {}
        for name, (_handler, ptype, schema) in self._routes.items():
            # why are we skipping the GetSchema endpoint?
            if name == "GetSchema":
                continue
            entry: dict = {}
            if ptype is not None:
                entry["payload_dataclass"] = ptype.__name__
            if schema is not None:
                entry["payload_schema"] = schema
            commands[name] = entry
        # probably shouldn't hardcode this
        return {"openapi": "3.0.0", "commands": commands}

    async def _handle_get_schema(self):
        """Handler for the built-in GetSchema command."""
        return self.get_api_specification()

    def _lxmf_delivery_callback(self, message: LXMF.LXMessage):
        """
        Internal callback invoked by LXMRouter on message delivery.
        This runs in the context of LXMF's thread; we dispatch to the asyncio loop.
        """
        try:
            cmd = message.title  # command name
            payload_bytes = message.content  # raw payload (possibly bytes)
        except Exception as e:
            RNS.log(f"Error reading incoming message: {e}")
            return  # Exit if message is malformed
        RNS.log(
            f"Received LXMF message - Title: '{cmd}', Size: {len(payload_bytes) if payload_bytes else 0} bytes"
        )
        # Look up the handler for the command
        if cmd not in self._routes:
            RNS.log(f"No route found for command: {cmd}")
            return
        handler, payload_type, payload_schema = self._routes[cmd]
        # Decode payload
        if payload_bytes:
            if len(payload_bytes) > self.max_payload_size:
                RNS.log(f"Payload for {cmd} exceeds maximum size")
                return
            if payload_type:
                try:
<<<<<<< HEAD
                    # Parse bytes into the expected dataclass
                    payload_obj = dataclass_from_msgpack(payload_type, payload_bytes)
=======
                    payload_obj = dataclass_from_json(payload_type, payload_bytes)
>>>>>>> d09c2646
                except Exception as e:
                    RNS.log(f"Failed to parse payload for {cmd}: {e}")
                    return
            else:
                try:
                    payload_obj = msgpack.unpackb(payload_bytes, raw=False)
                except Exception as e:
                    RNS.log(f"Invalid MessagePack payload for {cmd}: {e}")
                    return
            if payload_schema is not None:
                try:
                    validate(payload_obj, payload_schema)
                except ValidationError as e:
                    RNS.log(f"Schema validation failed for {cmd}: {e.message}")
                    return
            if self.auth_token and isinstance(payload_obj, dict):
                if payload_obj.get("auth_token") != self.auth_token:
                    RNS.log("Authentication failed for message")
                    return
        else:
            payload_obj = None  # No payload content

        # Dispatch to handler asynchronously
        async def handle_and_reply():
            result = None
            try:
                # Call the handler with the parsed payload.
                # If payload is None, some handlers may not accept a parameter.
                if payload_obj is not None:
                    result = await handler(payload_obj)
                else:
                    # Handler might accept no arguments or an explicit None
                    result = await handler()
            except Exception as e:
                RNS.log(f"Exception in handler for {cmd}: {e}")
            # If handler returned a result, attempt to send a response back to sender
            if result is not None:
                if isinstance(result, bytes):
                    resp_bytes = result
<<<<<<< HEAD
                else:
=======
                elif hasattr(result, "__dict__") or isinstance(result, dict):
>>>>>>> d09c2646
                    try:
                        resp_bytes = dataclass_to_msgpack(result)
                    except Exception as e:
<<<<<<< HEAD
                        RNS.log(f"Failed to serialize result for {cmd}: {e}")
                        return
                # Determine response command name (could be something like "<command>_response" or a generic)
=======
                        RNS.log(f"Failed to serialize result dataclass: {e}")
                        resp_bytes = msgpack.packb(result, use_bin_type=True)
                else:
                    resp_bytes = msgpack.packb(result, use_bin_type=True)
>>>>>>> d09c2646
                resp_title = f"{cmd}_response"
                dest_identity = message.source
                if dest_identity:
                    try:
                        self._send_lxmf(dest_identity, resp_title, resp_bytes)
                        RNS.log(f"Sent response for {cmd} back to sender.")
                    except Exception as e:
                        RNS.log(f"Failed to send response for {cmd}: {e}")
                else:
                    RNS.log("No source identity to respond to for message.")

        # Schedule the handler execution on the asyncio event loop
        self._loop.call_soon_threadsafe(lambda: asyncio.create_task(handle_and_reply()))

    def _send_lxmf(
        self,
        dest_identity: RNS.Identity,
        title: str,
        content_bytes: bytes,
        propagate: bool = False,
    ):
        """
        Internal helper to create and dispatch an LXMF message.
        :param dest_identity: Destination identity for the message.
        :param title: Title (command) for the message.
        :param content_bytes: Content bytes to send.
        :param propagate: If True, send via propagation (store-and-forward); if False, direct where possible.
        """
        # Create an RNS Destination for the recipient (using LXMF "delivery" namespace)
        dest = RNS.Destination(
            dest_identity,
            RNS.Destination.OUT,
            RNS.Destination.SINGLE,
            "lxmf",
            "delivery",
        )
        # Construct the LXMF message
        lxmessage = LXMF.LXMessage(dest, self.source_identity, content_bytes, title)
        # Optionally, we could set desired_method to DIRECT or PROPAGATED based on propagate flag.
        # For now, let LXMF choose the default (which is typically DIRECT if reachable).
        # Dispatch the message via the router
        self.router.handle_outbound(lxmessage)

    async def send_message(
        self,
        dest_hex: str,
        command: str,
        payload_obj=None,
        await_path: bool = True,
        propagate: bool = False,
    ):
        """
        Public method to send a command to another LXMF node (by hex hash of its identity).
        This can be used by clients or by the server to send outbound notifications.
        :param dest_hex: The destination identity hash (hex string) of the target.
        :param command: Command name (will be placed in LXMF title).
        :param payload_obj: The payload data (dataclass instance or dict) to send.
        :param await_path: If True, wait for path discovery if dest is not directly known.
        :param propagate: Passed through to ``_send_lxmf``.
        """
        # Convert hex to bytes
        dest_hash = bytes.fromhex(dest_hex)
        # Ensure we have a path to the destination (if a direct route is not known, optionally request it)
        if await_path and not RNS.Transport.has_path(dest_hash):
            RNS.log("Destination not in routing table, requesting path...")
            RNS.Transport.request_path(dest_hash)
            attempts = 0
            while attempts < 50 and not RNS.Transport.has_path(dest_hash):
                await asyncio.sleep(0.1)
                attempts += 1
        # Recall or create Identity object for destination
        dest_identity = RNS.Identity.recall(dest_hash)
        if dest_identity is None:
            # If identity not known, create a stub identity (we can still send opportunistically)
            dest_identity = RNS.Identity.recall(dest_hash, create=True)
        # Prepare content bytes
        if payload_obj is None:
            content_bytes = b""  # no content
        elif isinstance(payload_obj, bytes):
            content_bytes = payload_obj
        else:
<<<<<<< HEAD
            # Use dataclass utility to get compressed JSON bytes
            content_bytes = dataclass_to_msgpack(payload_obj)
=======
            # Use dataclass utility to get MessagePack bytes
            content_bytes = dataclass_to_json(payload_obj)
>>>>>>> d09c2646
        # Use internal send helper
        self._send_lxmf(dest_identity, command, content_bytes, propagate=propagate)

    def announce(self):
        """Announce this service's identity (make its address known on the network)."""
        try:
            self.router.announce(self.source_identity.hash)
            RNS.log(
                "Service identity announced: "
                + RNS.prettyhexrep(self.source_identity.hash)
            )
        except Exception as e:
            RNS.log(f"Announcement failed: {e}")

    async def start(self):
        """Run the service until cancelled."""
        RNS.log("LXMFService started and listening for messages...")
        self._start_task = asyncio.current_task()
        try:
            while True:
                await asyncio.sleep(1)
        except asyncio.CancelledError:
            RNS.log("Service stopping (Cancelled)")
        finally:
            self.router.exit_handler()
            self._start_task = None

    async def stop(self):
        """Cancel the running service loop and shut down the router."""
        if self._start_task is not None:
            self._start_task.cancel()
            try:
                await self._start_task
            except asyncio.CancelledError:
                pass
        else:
            # If start wasn't called yet, ensure router cleanup
            self.router.exit_handler()

    async def __aenter__(self):
        """Start the service when entering an async context."""
        # Launch the start routine as a background task
        self._context_task = asyncio.create_task(self.start())
        return self

    async def __aexit__(self, exc_type, exc, tb):
        """Stop the service when exiting an async context."""
        await self.stop()
        # Ensure the background task has completed
        if hasattr(self, "_context_task"):
            await self._context_task<|MERGE_RESOLUTION|>--- conflicted
+++ resolved
@@ -125,12 +125,10 @@
                 return
             if payload_type:
                 try:
-<<<<<<< HEAD
+
                     # Parse bytes into the expected dataclass
                     payload_obj = dataclass_from_msgpack(payload_type, payload_bytes)
-=======
-                    payload_obj = dataclass_from_json(payload_type, payload_bytes)
->>>>>>> d09c2646
+
                 except Exception as e:
                     RNS.log(f"Failed to parse payload for {cmd}: {e}")
                     return
@@ -170,24 +168,14 @@
             if result is not None:
                 if isinstance(result, bytes):
                     resp_bytes = result
-<<<<<<< HEAD
                 else:
-=======
-                elif hasattr(result, "__dict__") or isinstance(result, dict):
->>>>>>> d09c2646
+
                     try:
                         resp_bytes = dataclass_to_msgpack(result)
                     except Exception as e:
-<<<<<<< HEAD
                         RNS.log(f"Failed to serialize result for {cmd}: {e}")
                         return
                 # Determine response command name (could be something like "<command>_response" or a generic)
-=======
-                        RNS.log(f"Failed to serialize result dataclass: {e}")
-                        resp_bytes = msgpack.packb(result, use_bin_type=True)
-                else:
-                    resp_bytes = msgpack.packb(result, use_bin_type=True)
->>>>>>> d09c2646
                 resp_title = f"{cmd}_response"
                 dest_identity = message.source
                 if dest_identity:
@@ -269,13 +257,10 @@
         elif isinstance(payload_obj, bytes):
             content_bytes = payload_obj
         else:
-<<<<<<< HEAD
+
             # Use dataclass utility to get compressed JSON bytes
             content_bytes = dataclass_to_msgpack(payload_obj)
-=======
-            # Use dataclass utility to get MessagePack bytes
-            content_bytes = dataclass_to_json(payload_obj)
->>>>>>> d09c2646
+
         # Use internal send helper
         self._send_lxmf(dest_identity, command, content_bytes, propagate=propagate)
 
