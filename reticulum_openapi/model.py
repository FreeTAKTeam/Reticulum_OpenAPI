--- conflicted
+++ resolved
@@ -25,10 +25,8 @@
 
 T = TypeVar("T")
 
-<<<<<<< HEAD
-
-=======
->>>>>>> 29b96597
+
+
 # not a fan of the design of this file and compromises it makes
 def dataclass_to_json(data_obj: T) -> bytes:
     """
@@ -42,13 +40,10 @@
         data_dict = data_obj
     json_str = json.dumps(data_dict)
     # Compress the JSON bytes to minimize payload size
-<<<<<<< HEAD
+
     json_bytes = json_str.encode("utf-8")
     # shouldn't this be done at the edge, also probably not great to have the compression logic baked into
-=======
-    json_bytes = json_str.encode('utf-8')
-    # shouldn't this be done at the edge, also probably not great to have the compression logic baked into 
->>>>>>> 29b96597
+
     # the logic to go to/from json
     compressed = zlib.compress(json_bytes)
     return compressed
@@ -63,11 +58,8 @@
     except zlib.error:
         # Data might not be compressed; use raw bytes if decompression fails
 
-<<<<<<< HEAD
         # Using exception handling as a fallback for an inconsistent and/or
-=======
-        # Using exception handling as a fallback for an inconsistent and/or 
->>>>>>> 29b96597
+
         # poorly defined interface is bad practice
         json_bytes = data
     json_str = json_bytes.decode("utf-8")
