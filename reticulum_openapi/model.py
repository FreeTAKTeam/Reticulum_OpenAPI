--- conflicted
+++ resolved
@@ -3,19 +3,13 @@
 from dataclasses import dataclass
 from dataclasses import fields
 from dataclasses import is_dataclass
-<<<<<<< HEAD
 import msgpack
 from typing import Type
 from typing import TypeVar
 from typing import Union
 from typing import get_args
 from typing import get_origin
-=======
-import json
-import zlib
-from typing import Type, TypeVar, get_origin, get_args, Union, Optional, List
 
->>>>>>> c644a568
 from sqlalchemy import select
 from sqlalchemy.ext.asyncio import AsyncSession
 from sqlalchemy.ext.asyncio import async_sessionmaker
@@ -39,20 +33,8 @@
         data_dict = asdict(data_obj)
     else:
         data_dict = data_obj
-<<<<<<< HEAD
+
     return msgpack.packb(data_dict, use_bin_type=True)
-=======
-    json_str = json.dumps(data_dict)
-    # Compress the JSON bytes to minimize payload size
-
-
-    json_bytes = json_str.encode("utf-8")
-    
-    # the logic to go to/from json
-
-    compressed = zlib.compress(json_bytes)
-    return compressed
->>>>>>> c644a568
 
 
 def dataclass_from_json(cls: Type[T], data: bytes) -> T:
