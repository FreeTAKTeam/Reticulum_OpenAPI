# reticulum_openapi/model.py
from dataclasses import asdict
from dataclasses import dataclass
from dataclasses import fields
from dataclasses import is_dataclass
import json
import zlib
<<<<<<< HEAD
from typing import Type, TypeVar, get_origin, get_args, Union, Optional, List
from sqlalchemy.ext.asyncio import AsyncSession, create_async_engine, async_sessionmaker
=======
from typing import Type
from typing import TypeVar
from typing import Union
from typing import get_args
from typing import get_origin
>>>>>>> 6899a9e4
from sqlalchemy import select
from sqlalchemy.ext.asyncio import AsyncSession
from sqlalchemy.ext.asyncio import async_sessionmaker
from sqlalchemy.ext.asyncio import create_async_engine

__all__ = [
    "dataclass_to_json",
    "dataclass_from_json",
    "BaseModel",
    "create_async_engine",
    "async_sessionmaker",
]

T = TypeVar("T")


def dataclass_to_json(data_obj: T) -> bytes:
    """
    Serialize a dataclass instance to a compressed JSON byte string.
    """
    # Convert dataclass to dict, then to JSON string
    if is_dataclass(data_obj):
        data_dict = asdict(data_obj)
    else:
        # If it's already a dict (or primitive), use as is
        data_dict = data_obj
    json_str = json.dumps(data_dict)
    # Compress the JSON bytes to minimize payload size
<<<<<<< HEAD
    json_bytes = json_str.encode("utf-8")
=======

    json_bytes = json_str.encode("utf-8")
    # shouldn't this be done at the edge, also probably not great to have the compression logic baked into

    # the logic to go to/from json
>>>>>>> 6899a9e4
    compressed = zlib.compress(json_bytes)
    return compressed


def dataclass_from_json(cls: Type[T], data: bytes) -> T:
    """
    Deserialize a dataclass instance from a compressed JSON byte string.
    """
    try:
        json_bytes = zlib.decompress(data)
    except zlib.error:
        # Data might not be compressed; use raw bytes if decompression fails

        # Using exception handling as a fallback for an inconsistent and/or

        # poorly defined interface is bad practice
        json_bytes = data
    json_str = json_bytes.decode("utf-8")
    obj_dict = json.loads(json_str)

    def _construct(tp, value):
        origin = get_origin(tp)
        if origin is Union:
            for sub in get_args(tp):
                try:
                    return _construct(sub, value)
                except Exception:
                    continue
            raise ValueError(f"No matching type for Union {tp}")
        if is_dataclass(tp):
            kwargs = {}
            for f in fields(tp):
                if isinstance(value, dict) and f.name in value:
                    kwargs[f.name] = _construct(f.type, value[f.name])
            return tp(**kwargs)  # type: ignore
        if origin is list and isinstance(value, list):
            item_type = get_args(tp)[0]
            return [_construct(item_type, v) for v in value]
        return value

    return _construct(cls, obj_dict)


@dataclass
class BaseModel:
    """
    Base data model providing serialization utilities and generic CRUD operations
    if __orm_model__ is defined on subclasses.
    """

    # Subclasses should set this to their SQLAlchemy ORM model class
    __orm_model__ = None

    def to_json_bytes(self) -> bytes:
        """Serialize this dataclass to compressed JSON bytes."""
        return dataclass_to_json(self)

    @classmethod
    def from_json_bytes(cls: Type[T], data: bytes) -> T:
        """Deserialize compressed JSON bytes to a dataclass instance."""
        return dataclass_from_json(cls, data)

    def to_orm(self):
        """Create an ORM instance from this dataclass."""
        if self.__orm_model__ is None:
            raise NotImplementedError(
                "Subclasses must define __orm_model__ for persistence"
            )
        return self.__orm_model__(**asdict(self))

    @classmethod
    def from_orm(cls: Type[T], orm_obj) -> T:
        """Instantiate a dataclass from an ORM row."""
        kwargs = {f.name: getattr(orm_obj, f.name) for f in fields(cls)}
        return cls(**kwargs)

    @classmethod
    async def create(cls, session: AsyncSession, **kwargs) -> T:
        """
        Create and persist a new record using the associated ORM model.
        Returns the dataclass instance.
        """
        if cls.__orm_model__ is None:
            raise NotImplementedError(
                "Subclasses must define __orm_model__ for persistence"
            )
        obj = cls.__orm_model__(**kwargs)
        session.add(obj)
        await session.commit()
        await session.refresh(obj)
        return cls.from_orm(obj)

    @classmethod
    async def get(cls, session: AsyncSession, id_) -> Optional[T]:
        """Retrieve a record by primary key.

        Args:
            session (AsyncSession): Database session.
            id_: Primary key of the record to fetch.

        Returns:
            Optional[T]: Dataclass instance or ``None`` if not found.
        """
        if cls.__orm_model__ is None:
            raise NotImplementedError(
                "Subclasses must define __orm_model__ for persistence"
            )
        orm_obj = await session.get(cls.__orm_model__, id_)
        if orm_obj is None:
            return None
        return cls.from_orm(orm_obj)

    @classmethod
    async def list(cls, session: AsyncSession, **filters) -> List[T]:
        """List records matching given filters.

        Filters should correspond to model attributes.

        Returns:
            List[T]: Dataclass instances matching the filters.
        """
        if cls.__orm_model__ is None:
            raise NotImplementedError(
                "Subclasses must define __orm_model__ for persistence"
            )
        stmt = select(cls.__orm_model__)
        for attr, value in filters.items():
            stmt = stmt.where(getattr(cls.__orm_model__, attr) == value)
        result = await session.execute(stmt)
        return [cls.from_orm(obj) for obj in result.scalars().all()]

    @classmethod
    async def update(cls, session: AsyncSession, id_, **kwargs) -> Optional[T]:
        """Update fields on a record by primary key.

        Args:
            session (AsyncSession): Database session.
            id_: Primary key of the record to update.
            **kwargs: Fields and values to set on the record.

        Returns:
            Optional[T]: Updated dataclass instance or ``None`` if not found.
        """
        if cls.__orm_model__ is None:
            raise NotImplementedError(
                "Subclasses must define __orm_model__ for persistence"
            )
        orm_obj = await session.get(cls.__orm_model__, id_)
        if orm_obj is None:
            return None
        for attr, value in kwargs.items():
            setattr(orm_obj, attr, value)
        session.add(orm_obj)
        await session.commit()
        await session.refresh(orm_obj)
        return cls.from_orm(orm_obj)

    @classmethod
    async def delete(cls, session: AsyncSession, id_) -> bool:
        """
        Delete a record by primary key.
        Returns True if deleted, False if not found.
        """
        if cls.__orm_model__ is None:
            raise NotImplementedError(
                "Subclasses must define __orm_model__ for persistence"
            )
        orm_obj = await session.get(cls.__orm_model__, id_)
        if orm_obj is None:
            return False
        await session.delete(orm_obj)
        await session.commit()
        return True<|MERGE_RESOLUTION|>--- conflicted
+++ resolved
@@ -5,16 +5,8 @@
 from dataclasses import is_dataclass
 import json
 import zlib
-<<<<<<< HEAD
 from typing import Type, TypeVar, get_origin, get_args, Union, Optional, List
-from sqlalchemy.ext.asyncio import AsyncSession, create_async_engine, async_sessionmaker
-=======
-from typing import Type
-from typing import TypeVar
-from typing import Union
-from typing import get_args
-from typing import get_origin
->>>>>>> 6899a9e4
+
 from sqlalchemy import select
 from sqlalchemy.ext.asyncio import AsyncSession
 from sqlalchemy.ext.asyncio import async_sessionmaker
@@ -43,15 +35,12 @@
         data_dict = data_obj
     json_str = json.dumps(data_dict)
     # Compress the JSON bytes to minimize payload size
-<<<<<<< HEAD
+
+
     json_bytes = json_str.encode("utf-8")
-=======
-
-    json_bytes = json_str.encode("utf-8")
-    # shouldn't this be done at the edge, also probably not great to have the compression logic baked into
-
+    
     # the logic to go to/from json
->>>>>>> 6899a9e4
+
     compressed = zlib.compress(json_bytes)
     return compressed
 
