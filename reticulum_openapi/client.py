import asyncio
import inspect
import json
import logging
from dataclasses import asdict
from dataclasses import is_dataclass
from pathlib import Path
from typing import Any
from typing import Awaitable
from typing import Callable
from typing import Dict
from typing import Optional
from typing import Set
from typing import Union

import LXMF
import RNS

from .identity import load_or_create_identity
from .logging import configure_logging
from .model import compress_json
from .model import dataclass_to_json_bytes
from .model import dataclass_to_msgpack


configure_logging()
logger = logging.getLogger(__name__)


class _AnnounceHandler:
    """Adapter that forwards Reticulum announces into an asyncio queue."""

    aspect_filter = "lxmf"
    receive_path_responses = False

    def __init__(self, loop: asyncio.AbstractEventLoop, queue: asyncio.Queue):
        self._loop = loop
        self._queue = queue

    def received_announce(self, destination_hash, announced_identity, app_data, *extra):
        """Enqueue announce metadata on the main event loop thread."""

        announce_packet_hash = extra[0] if extra else None
        event = {
            "destination_hash": destination_hash,
            "announced_identity": announced_identity,
            "app_data": app_data,
            "announce_packet_hash": announce_packet_hash,
        }
        self._loop.call_soon_threadsafe(self._queue.put_nowait, event)


class LXMFClient:
    """Simple client for sending commands and awaiting responses."""

    def __init__(
        self,
        config_path: str = None,
        storage_path: str = None,
        identity: RNS.Identity = None,
        display_name: str = "OpenAPIClient",
        auth_token: str = None,
        timeout: float = 10.0,
        shared_instance_rpc_key: Optional[str] = None,
    ):
        self.reticulum = RNS.Reticulum(config_path)
        self._shared_instance_rpc_key: Optional[bytes] = None
        if shared_instance_rpc_key is not None:
            key_bytes = self._decode_shared_instance_rpc_key(shared_instance_rpc_key)
            self.reticulum.rpc_key = key_bytes
            self._shared_instance_rpc_key = key_bytes
        storage_path = storage_path or (RNS.Reticulum.storagepath + "/lxmf_client")
        self.router = LXMF.LXMRouter(storagepath=storage_path)
        self.router.register_delivery_callback(self._callback)
        if identity is None:
            identity = load_or_create_identity(config_path)
        self.identity = identity
        self.source_identity = self.router.register_delivery_identity(
            identity, display_name=display_name, stamp_cost=0
        )
        self._loop = asyncio.get_event_loop()
        self._futures: Dict[str, asyncio.Future] = {}
        self.auth_token = auth_token
        self.timeout = timeout
        self._announce_queue: asyncio.Queue = asyncio.Queue()
        self._announce_task: Optional[asyncio.Task] = None
        self._announce_handler = _AnnounceHandler(self._loop, self._announce_queue)
        RNS.Transport.register_announce_handler(self._announce_handler)
        self._notification_listeners: Set[
            Callable[[str, bytes], Awaitable[None] | None]
        ] = set()
        self._listener_lock = asyncio.Lock()
        self._link_locks: Dict[bytes, asyncio.Lock] = {}
        self._link_events: Dict[bytes, asyncio.Event] = {}
        self._links: Dict[bytes, RNS.Link] = {}

    def _get_link_lock(self, dest_hash: bytes) -> asyncio.Lock:
        """Return a lock guarding link creation for ``dest_hash``."""

        if dest_hash not in self._link_locks:
            self._link_locks[dest_hash] = asyncio.Lock()
        return self._link_locks[dest_hash]

    def _build_link_destination(self, dest_identity: RNS.Identity) -> RNS.Destination:
        """Construct the destination used for link sessions."""

        return RNS.Destination(
            dest_identity,
            RNS.Destination.OUT,
            RNS.Destination.SINGLE,
            "openapi",
            "link",
        )

    async def _ensure_link(
        self, dest_hex: str, dest_hash: bytes, timeout: float
    ) -> RNS.Link:
        """Return an established link to the remote destination."""

        link_lock = self._get_link_lock(dest_hash)
        async with link_lock:
            link = self._links.get(dest_hash)
            event = self._link_events.get(dest_hash)
            if link is None or event is None:
                dest_identity = RNS.Identity.recall(dest_hash) or RNS.Identity.recall(
                    dest_hash, create=True
                )
                destination = self._build_link_destination(dest_identity)
                event = asyncio.Event()

                def _on_established(new_link: RNS.Link) -> None:
                    event.set()

                def _on_closed(closed_link: RNS.Link) -> None:
                    self._links.pop(dest_hash, None)
                    self._link_events.pop(dest_hash, None)
                    self._link_locks.pop(dest_hash, None)

                link = RNS.Link(
                    destination,
                    established_callback=_on_established,
                    closed_callback=_on_closed,
                )
                self._links[dest_hash] = link
                self._link_events[dest_hash] = event
            elif not event.is_set():
                # Existing link still establishing; reuse the same event.
                pass

        event = self._link_events[dest_hash]
        try:
            await asyncio.wait_for(event.wait(), timeout=timeout)
        except asyncio.TimeoutError as exc:
            raise TimeoutError(
                f"Link to {dest_hex} not established after {timeout} seconds"
            ) from exc
        return self._links[dest_hash]
<<<<<<< HEAD
=======

    async def ensure_link(
        self, dest_hex: str, timeout: Optional[float] = None
    ) -> RNS.Link:
        """Ensure an ``RNS.Link`` is established for ``dest_hex``.

        Args:
            dest_hex (str): Destination identity hash of the LXMF server.
            timeout (float, optional): Maximum seconds to wait for link
                establishment. Defaults to :attr:`timeout` when ``None``.

        Returns:
            RNS.Link: Active link associated with ``dest_hex``.

        Raises:
            TimeoutError: If the link cannot be established before the timeout
                expires.
        """

        normalised_hex = self._normalise_destination_hex(dest_hex)
        dest_hash = bytes.fromhex(normalised_hex)
        timeout_value = self.timeout if timeout is None else float(timeout)
        return await self._ensure_link(normalised_hex, dest_hash, timeout_value)
>>>>>>> 39fb1346

    def announce(self) -> None:
        """Announce this client's identity on the Reticulum network."""

        try:
            if hasattr(self.router, "announce"):
                self.router.announce(self.source_identity.hash)
            self.source_identity.announce()
            logger.info(
                "Client identity announced: %s",
                RNS.prettyhexrep(self.source_identity.hash),
            )
        except Exception as exc:  # pragma: no cover - defensive logging path
            logger.exception("Client announcement failed: %s", exc)

    @staticmethod
    def _normalise_message_title(title) -> Optional[str]:
        """Return a string title or ``None`` if it cannot be decoded."""

        if isinstance(title, str):
            return title
        if isinstance(title, bytes):
            try:
                return title.decode("utf-8")
            except UnicodeDecodeError:
                return None
        return str(title)

    def _callback(self, message: LXMF.LXMessage):
        title = self._normalise_message_title(message.title)
        if title is None:
            RNS.log(f"Invalid response title received: {message.title!r}")
            return
        future = self._futures.pop(title, None)
        if future is not None:
            if not future.done():
                future.set_result(message.content)
            return

        if not self._notification_listeners:
            return

        def _dispatch() -> None:
            asyncio.create_task(
                self._dispatch_notification(title, message.content or b"")
            )

        self._loop.call_soon_threadsafe(_dispatch)

    @staticmethod
    def _normalise_destination_hex(dest_hex: str) -> str:
        """Return a cleaned hexadecimal destination hash string.

        Args:
            dest_hex (str): Raw destination hash input.

        Returns:
            str: Lowercase hexadecimal string suitable for ``bytes.fromhex``.

        Raises:
            TypeError: If ``dest_hex`` is not provided as a string.
            ValueError: If no hexadecimal characters are supplied.
        """

        if not isinstance(dest_hex, str):
            raise TypeError("Destination identity hash must be provided as a string")

        cleaned = dest_hex.strip()
        if cleaned.startswith("<") and cleaned.endswith(">"):
            cleaned = cleaned[1:-1]
        cleaned = cleaned.replace(" ", "")

        if not cleaned:
            raise ValueError("Destination identity hash cannot be empty")

        try:
            bytes.fromhex(cleaned)
        except ValueError as exc:
            raise ValueError(
                "Destination identity hash must be a hexadecimal string"
            ) from exc

        if len(cleaned) % 2 != 0:
            raise ValueError(
                "Destination identity hash must contain an even number of characters"
            )

        return cleaned.lower()

    @staticmethod
    def _decode_shared_instance_rpc_key(value: str) -> bytes:
        """Return the RPC key as bytes ensuring hexadecimal input."""

        if not isinstance(value, str):
            raise TypeError("shared_instance_rpc_key must be a string when provided")

        cleaned = value.strip()
        if not cleaned:
            raise ValueError("shared_instance_rpc_key cannot be empty")

        try:
            key_bytes = bytes.fromhex(cleaned)
        except ValueError as exc:
            raise ValueError(
                "shared_instance_rpc_key must be a hexadecimal string"
            ) from exc

        if not key_bytes:
            raise ValueError("shared_instance_rpc_key cannot decode to empty bytes")

        return key_bytes

    async def send_command(
        self,
        dest_hex: str,
        command: str,
        payload_obj: object = None,
        path_timeout: Optional[float] = None,
        await_response: bool = True,
        response_title: Optional[str] = None,
    ) -> Optional[bytes]:
        """Send a command to a remote LXMF node.

        Args:
            dest_hex (str): Destination identity hash as hex string.
            command (str): Command name placed in the LXMF title.
            payload_obj (object, optional): Dataclass, dict or bytes payload. Defaults to ``None``.
            path_timeout (float, optional): Maximum seconds to wait for path discovery. Defaults to ``self.timeout``.
            await_response (bool, optional): Wait for a response message. Defaults to ``True``.
            response_title (str, optional): Expected response title. Defaults to ``<command>_response``.

        Returns:
            Optional[bytes]: Response payload if ``await_response`` is ``True``.

        Raises:
            TimeoutError: If a transport path cannot be established before ``path_timeout`` elapses.
        """
        dest_hex = self._normalise_destination_hex(dest_hex)
        dest_hash = bytes.fromhex(dest_hex)
        if path_timeout is None:
            path_timeout = self.timeout

<<<<<<< HEAD
        link = await self._ensure_link(dest_hex, dest_hash, path_timeout)
=======
        try:
            link = await self._ensure_link(dest_hex, dest_hash, path_timeout)
        except TimeoutError as exc:
            logger.error(
                "LXMF link setup for command '%s' to %s failed: %s",
                command,
                dest_hex,
                exc,
            )
            raise
>>>>>>> 39fb1346

        if payload_obj is None:
            content_bytes = b""
        elif isinstance(payload_obj, bytes):
            content_bytes = payload_obj
        else:
            data_dict = (
                asdict(payload_obj) if is_dataclass(payload_obj) else payload_obj
            )
            if self.auth_token:
                data_dict["auth_token"] = self.auth_token
            try:
                content_bytes = dataclass_to_msgpack(data_dict)
            except Exception:
                json_bytes = dataclass_to_json_bytes(data_dict)
                content_bytes = compress_json(json_bytes)

        request_path = f"/commands/{command}"
        if await_response:
            response_future: asyncio.Future[bytes] = self._loop.create_future()
<<<<<<< HEAD
=======
            failure_message: Optional[str] = None
>>>>>>> 39fb1346

            def _response_callback(receipt: Any) -> None:
                payload = getattr(receipt, "response", None)
                if payload is None:
                    payload = receipt
                if not response_future.done():
                    response_future.set_result(payload)

<<<<<<< HEAD
            def _failed_callback(_receipt: Any) -> None:
                if not response_future.done():
                    response_future.set_exception(TimeoutError("No response received"))
=======
            def _failed_callback(receipt: Any) -> None:
                nonlocal failure_message
                description = self._format_transport_failure(receipt)
                failure_message = f"Transport failed to deliver '{command}' to {dest_hex}: {description}"
                logger.warning(
                    "LXMF transport flagged the request '%s' to %s as failed: %s",
                    command,
                    dest_hex,
                    description,
                )
                if not response_future.done():
                    response_future.set_exception(TimeoutError(failure_message))
>>>>>>> 39fb1346

            link.request(
                request_path,
                data=content_bytes,
                response_callback=_response_callback,
                failed_callback=_failed_callback,
                timeout=self.timeout,
            )
            try:
                return await asyncio.wait_for(response_future, timeout=self.timeout)
<<<<<<< HEAD
            except asyncio.TimeoutError as exc:
                raise TimeoutError("No response received") from exc
=======
            except TimeoutError as exc:
                logger.error(
                    "LXMF command '%s' to %s failed before a response was received: %s",
                    command,
                    dest_hex,
                    exc,
                )
                raise
            except asyncio.TimeoutError as exc:
                timeout_message = (
                    f"LXMF command '{command}' to {dest_hex} timed out after "
                    f"{self.timeout:.1f} seconds without receiving a "
                    f"'{command}_response' message. Ensure the LXMF service is running "
                    "and the route is reachable."
                )
                if failure_message:
                    timeout_message = (
                        f"{timeout_message} Last transport status: {failure_message}."
                    )
                logger.error(timeout_message)
                raise TimeoutError(timeout_message) from exc
>>>>>>> 39fb1346

        link.request(request_path, data=content_bytes, timeout=self.timeout)
        return None

    @staticmethod
    def _format_transport_failure(receipt: Any) -> str:
        """Return a human-readable description of a transport failure."""

        if receipt is None:
            return "no additional details"
        if isinstance(receipt, Exception):
            return str(receipt)
        if isinstance(receipt, str):
            cleaned = receipt.strip()
            return cleaned or "no additional details"

        attributes = []
        for attribute in ("status", "state", "result", "error", "response", "progress"):
            value = getattr(receipt, attribute, None)
            if value in (None, ""):
                continue
            attributes.append(f"{attribute}={value!r}")
        if attributes:
            return ", ".join(attributes)
        return repr(receipt)

    def listen_for_announces(self, print_func: Callable[[str], None] = print) -> None:
        """Start logging Reticulum announces to the console in real time.

        Args:
            print_func (Callable[[str], None], optional): Callback used when
                formatting announce notifications. Defaults to :func:`print`.

        Raises:
            TypeError: If ``print_func`` is not callable.
        """

        if not callable(print_func):
            raise TypeError("print_func must be callable")
        if self._announce_task and not self._announce_task.done():
            return
        self._announce_task = self._loop.create_task(
            self._announce_consumer(print_func)
        )

    def stop_listening_for_announces(self) -> None:
        """Stop forwarding announces to the configured ``print_func``."""

        if self._announce_task is None:
            return
        task = self._announce_task
        self._announce_task = None
        task.cancel()

    async def get_next_announce(
        self, timeout: Optional[float] = None
    ) -> Dict[str, Any]:
        """Return the next announce received from the Reticulum transport.

        Args:
            timeout (float, optional): Maximum seconds to wait for an announce.
                Waits indefinitely when ``None``.

        Returns:
            Dict[str, Any]: Raw announce metadata produced by Reticulum.
        """

        if timeout is None:
            return await self._announce_queue.get()
        return await asyncio.wait_for(self._announce_queue.get(), timeout=timeout)

    async def _announce_consumer(self, print_func: Callable[[str], None]) -> None:
        try:
            while True:
                event = await self._announce_queue.get()
                message = self._format_announce(event)
                logger.info(message)
                print_func(message)
        except asyncio.CancelledError:  # pragma: no cover - cooperative shutdown
            return

    def _format_announce(self, event: Dict[str, Any]) -> str:
        """Return a human-readable representation of an announce event."""

        dest_repr = self._format_hash(
            event.get("destination_hash"), "<unknown destination>"
        )
        announced_identity = event.get("announced_identity")
        identity_hash = getattr(announced_identity, "hash", None)
        identity_repr = self._format_hash(identity_hash, "<unknown identity>")
        app_repr = self._format_app_data(event.get("app_data"))
        return (
            f"Announce received from {identity_repr} for destination {dest_repr} "
            f"(app_data={app_repr})"
        )

    @staticmethod
    def _format_hash(value: Optional[bytes], fallback: str) -> str:
        """Return a pretty hex string or ``fallback`` when unavailable."""

        if value is None:
            return fallback
        try:
            return RNS.prettyhexrep(value)
        except Exception:  # pragma: no cover - defensive logging path
            logger.debug("Unable to pretty-print hash", exc_info=True)
            return fallback

    @staticmethod
    def _format_app_data(app_data: Any) -> str:
        """Return a compact string representation of announce app data."""

        if app_data is None:
            return "None"
        if isinstance(app_data, bytes):
            try:
                return RNS.prettyhexrep(app_data)
            except Exception:  # pragma: no cover - defensive logging path
                logger.debug("Unable to pretty-print app data", exc_info=True)
                return app_data.hex()
        return str(app_data)

    async def add_notification_listener(
        self, listener: Callable[[str, bytes], Awaitable[None] | None]
    ) -> Callable[[], Awaitable[None]]:
        """Register a coroutine or callable to receive unsolicited messages.

        Args:
            listener (Callable[[str, bytes], Awaitable[None] | None]): Function
                invoked with the LXMF title and raw payload.

        Returns:
            Callable[[], Awaitable[None]]: Awaitable used to remove the listener.

        Raises:
            TypeError: If ``listener`` is not callable.
        """

        if not callable(listener):
            raise TypeError("listener must be callable")

        async with self._listener_lock:
            self._notification_listeners.add(listener)

        async def _unsubscribe() -> None:
            async with self._listener_lock:
                self._notification_listeners.discard(listener)

        return _unsubscribe

    async def _dispatch_notification(self, title: str, payload: bytes) -> None:
        """Invoke registered notification listeners with the supplied payload."""

        async with self._listener_lock:
            listeners = list(self._notification_listeners)

        for listener in listeners:
            try:
                result = listener(title, payload)
                if inspect.isawaitable(result):
                    await result
            except Exception:  # pragma: no cover - defensive logging path
                logger.exception("Notification listener failed", exc_info=True)

    async def wait_for_server_announce(
        self,
        predicate: Optional[Callable[[Dict[str, Any]], bool]] = None,
        timeout: Optional[float] = None,
    ) -> Dict[str, Any]:
        """Wait for an announce event that satisfies ``predicate``.

        Args:
            predicate (Callable[[Dict[str, Any]], bool], optional): Function used
                to evaluate announce metadata. When ``None`` the first announce
                received is returned.
            timeout (float, optional): Maximum number of seconds to wait for a
                matching announce. Waits indefinitely when ``None``.

        Returns:
            Dict[str, Any]: Raw announce event produced by Reticulum.

        Raises:
            TimeoutError: If no matching announce is received before
                ``timeout`` expires.
            TypeError: If ``predicate`` is provided but is not callable.
        """

        if predicate is not None and not callable(predicate):
            raise TypeError("predicate must be callable")

        deadline = None if timeout is None else self._loop.time() + timeout

        while True:
            remaining = None
            if deadline is not None:
                remaining = deadline - self._loop.time()
                if remaining <= 0:
                    raise TimeoutError("No matching announce received before timeout")

            event = await self.get_next_announce(timeout=remaining)

            if predicate is None:
                return event

            try:
                if predicate(event):
                    return event
            except Exception:  # pragma: no cover - defensive logging path
                logger.debug("Announce predicate raised an exception", exc_info=True)
                continue

    async def discover_server_identity(
        self,
        predicate: Optional[Callable[[Dict[str, Any]], bool]] = None,
        timeout: Optional[float] = None,
    ) -> str:
        """Return the destination hash of an announced server.

        Args:
            predicate (Callable[[Dict[str, Any]], bool], optional): Optional
                filter invoked for each announce event. When omitted the first
                announce received is used.
            timeout (float, optional): Maximum seconds to wait for a matching
                announce. Waits indefinitely when ``None``.

        Returns:
            str: Lowercase hexadecimal destination hash of the matching server.

        Raises:
            TimeoutError: If a matching announce is not received before the
                timeout expires.
            ValueError: If the announce event does not contain a destination
                hash.
        """

        event = await self.wait_for_server_announce(
            predicate=predicate,
            timeout=timeout,
        )

        destination_hash = event.get("destination_hash")
        if not isinstance(destination_hash, (bytes, bytearray)):
            raise ValueError("Announce event does not include a destination hash")

        return bytes(destination_hash).hex()

    @staticmethod
    def load_client_config(
        config_path: Optional[Union[str, Path]] = None,
        *,
        error_handler: Optional[Callable[[str], None]] = None,
    ) -> Dict[str, Any]:
        """Load configuration data from the provided JSON file.

        Args:
            config_path (Union[str, Path], optional): File system path to the
                configuration JSON document. When ``None`` an empty mapping is
                returned.
            error_handler (Callable[[str], None], optional): Callback used to
                report I/O or parsing errors. Defaults to logging a warning.

        Returns:
            Dict[str, Any]: Parsed configuration data or an empty dictionary
                when the file is missing or invalid.
        """

        if config_path is None:
            return {}

        handler = error_handler or (lambda message: logger.warning(message))
        target_path = Path(config_path)

        if not target_path.exists():
            return {}

        try:
            contents = target_path.read_text(encoding="utf-8")
        except OSError as exc:
            handler(f"Unable to read configuration from {target_path}: {exc}")
            return {}

        try:
            data = json.loads(contents)
        except json.JSONDecodeError as exc:
            handler(f"Invalid JSON in {target_path}: {exc}")
            return {}

        if not isinstance(data, dict):
            handler(f"Configuration in {target_path} must be a JSON object.")
            return {}

        return data

    @classmethod
    def read_server_identity_from_config(
        cls,
        config_path: Optional[Union[str, Path]] = None,
        data: Optional[Dict[str, Any]] = None,
        *,
        key: str = "server_identity_hash",
    ) -> Optional[str]:
        """Return a stored server identity hash from configuration data.

        Args:
            config_path (Union[str, Path], optional): Path used when loading the
                configuration file if ``data`` is not supplied.
            data (Dict[str, Any], optional): Preloaded configuration mapping.
            key (str): Dictionary key containing the server identity hash.

        Returns:
            Optional[str]: Trimmed identity hash or ``None`` when missing.
        """

        if data is None:
            data = cls.load_client_config(config_path)

        if not isinstance(data, dict):
            return None

        value = data.get(key)
        if isinstance(value, str):
            cleaned = value.strip()
            return cleaned or None
        return None<|MERGE_RESOLUTION|>--- conflicted
+++ resolved
@@ -155,8 +155,7 @@
                 f"Link to {dest_hex} not established after {timeout} seconds"
             ) from exc
         return self._links[dest_hash]
-<<<<<<< HEAD
-=======
+
 
     async def ensure_link(
         self, dest_hex: str, timeout: Optional[float] = None
@@ -180,7 +179,7 @@
         dest_hash = bytes.fromhex(normalised_hex)
         timeout_value = self.timeout if timeout is None else float(timeout)
         return await self._ensure_link(normalised_hex, dest_hash, timeout_value)
->>>>>>> 39fb1346
+
 
     def announce(self) -> None:
         """Announce this client's identity on the Reticulum network."""
@@ -323,9 +322,7 @@
         if path_timeout is None:
             path_timeout = self.timeout
 
-<<<<<<< HEAD
-        link = await self._ensure_link(dest_hex, dest_hash, path_timeout)
-=======
+
         try:
             link = await self._ensure_link(dest_hex, dest_hash, path_timeout)
         except TimeoutError as exc:
@@ -336,7 +333,7 @@
                 exc,
             )
             raise
->>>>>>> 39fb1346
+
 
         if payload_obj is None:
             content_bytes = b""
@@ -357,10 +354,8 @@
         request_path = f"/commands/{command}"
         if await_response:
             response_future: asyncio.Future[bytes] = self._loop.create_future()
-<<<<<<< HEAD
-=======
             failure_message: Optional[str] = None
->>>>>>> 39fb1346
+
 
             def _response_callback(receipt: Any) -> None:
                 payload = getattr(receipt, "response", None)
@@ -369,11 +364,7 @@
                 if not response_future.done():
                     response_future.set_result(payload)
 
-<<<<<<< HEAD
-            def _failed_callback(_receipt: Any) -> None:
-                if not response_future.done():
-                    response_future.set_exception(TimeoutError("No response received"))
-=======
+
             def _failed_callback(receipt: Any) -> None:
                 nonlocal failure_message
                 description = self._format_transport_failure(receipt)
@@ -386,7 +377,7 @@
                 )
                 if not response_future.done():
                     response_future.set_exception(TimeoutError(failure_message))
->>>>>>> 39fb1346
+
 
             link.request(
                 request_path,
@@ -397,10 +388,7 @@
             )
             try:
                 return await asyncio.wait_for(response_future, timeout=self.timeout)
-<<<<<<< HEAD
-            except asyncio.TimeoutError as exc:
-                raise TimeoutError("No response received") from exc
-=======
+
             except TimeoutError as exc:
                 logger.error(
                     "LXMF command '%s' to %s failed before a response was received: %s",
@@ -422,7 +410,7 @@
                     )
                 logger.error(timeout_message)
                 raise TimeoutError(timeout_message) from exc
->>>>>>> 39fb1346
+
 
         link.request(request_path, data=content_bytes, timeout=self.timeout)
         return None
