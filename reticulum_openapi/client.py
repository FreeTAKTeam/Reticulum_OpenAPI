--- conflicted
+++ resolved
@@ -5,10 +5,7 @@
 from dataclasses import is_dataclass
 from typing import Optional
 from typing import Dict
-<<<<<<< HEAD
 from .model import dataclass_to_json
-=======
->>>>>>> 3a40526e
 from .model import dataclass_to_msgpack
 
 
@@ -86,14 +83,11 @@
             )
             if self.auth_token:
                 data_dict["auth_token"] = self.auth_token
-<<<<<<< HEAD
-            try:
+              try:
                 content_bytes = dataclass_to_msgpack(data_dict)
             except Exception:
                 content_bytes = dataclass_to_json(data_dict)
-=======
-            content_bytes = dataclass_to_msgpack(data_dict)
->>>>>>> 3a40526e
+
         lxmsg = LXMF.LXMessage(
             RNS.Destination(
                 dest_identity,
