--- conflicted
+++ resolved
@@ -10,10 +10,7 @@
 
 import RNS
 
-<<<<<<< HEAD
 from .model import dataclass_to_json
-=======
->>>>>>> 3a40526e
 from .model import dataclass_to_msgpack
 
 
@@ -138,25 +135,18 @@
 
         Args:
             data (Any): Payload to transmit. If not ``bytes`` it will be
-<<<<<<< HEAD
                 serialised using :func:`dataclass_to_msgpack` with JSON fallback.
-=======
-                serialised using :func:`dataclass_to_msgpack`.
->>>>>>> 3a40526e
         """
         if isinstance(data, bytes):
             payload = data
         else:
             if is_dataclass(data):
                 data = asdict(data)
-<<<<<<< HEAD
             try:
                 payload = dataclass_to_msgpack(data)
             except Exception:
                 payload = dataclass_to_json(data)
-=======
-            payload = dataclass_to_msgpack(data)
->>>>>>> 3a40526e
+
         self.link.send(payload)
 
     async def request(
@@ -166,13 +156,9 @@
 
         Args:
             path (str): Remote path string.
-<<<<<<< HEAD
+
             data (Any, optional): Optional payload. Serialised with
                 :func:`dataclass_to_msgpack` with JSON fallback if not ``bytes``.
-=======
-            data (Any, optional): Optional payload. Uses
-                :func:`dataclass_to_msgpack` if not ``bytes``. Defaults to ``None``.
->>>>>>> 3a40526e
             timeout (float, optional): Request timeout in seconds. Defaults to
                 ``None`` letting Reticulum choose.
 
@@ -187,14 +173,11 @@
         else:
             if is_dataclass(data):
                 data = asdict(data)
-<<<<<<< HEAD
             try:
                 payload = dataclass_to_msgpack(data)
             except Exception:
                 payload = dataclass_to_json(data)
-=======
-            payload = dataclass_to_msgpack(data)
->>>>>>> 3a40526e
+
 
         fut: asyncio.Future[bytes] = self._loop.create_future()
 
