# Reticulum OpenAPI

Reticulum OpenAPI is an experimental framework for building lightweight APIs on top of the Reticulum mesh network using LXMF messages. It allows you to expose simple command based or REST style services that work in delay tolerant and very low bandwidth environments.

This repository contains the Python implementation of the framework as well as documentation, a full featured example and generator templates. The goal is to provide an easy way to build applications that communicate over Reticulum using structured messages.

<<<<<<< HEAD
Models and payloads are serialized with MessagePack to minimize bandwidth overhead.
=======
All payloads are encoded using MessagePack for compact transfer.
>>>>>>> d09c2646

The project now also exposes primitives for maintaining persistent links via
``LinkClient`` and ``LinkService`` which allow direct communication over an
``RNS.Link`` in addition to LXMF messaging.

See [docs/protocol_design.md](docs/protocol_design.md) for the protocol overview and [docs/Framework_design.md](docs/Framework_design.md) for architectural details.


## Communication Modes

The framework can operate in two different modes depending on the type of
interaction required:

- **LXMF messages** – Asynchronous store‑and‑forward messaging. Each request
  and response fits in a single LXMF envelope, making it ideal for low bandwidth
  or intermittently connected links.
- **Link sessions** – A real‑time `RNS.Link` between peers. Links provide lower
  latency and support streaming data or large transfers at the cost of keeping a
  connection alive.

Use LXMF for command/response APIs and situations where delivery may be delayed.
Choose Link mode when you need interactive exchanges or to move large resources
efficiently.

## Resource transfers

The package also includes helpers for sending and receiving larger files over Reticulum links. Use
`ResourceClient.send_resource()` to upload a file with progress reporting and
`ResourceService.resource_received_callback()` to store incoming resources in a chosen directory.


## Quick start

Install dependencies (requires Python 3.8+):

```bash
pip install -r requirements.txt
```

### Running the example server

```bash
python examples/EmergencyManagement/Server/server_emergency.py
```

### Running the example client

```bash
python examples/EmergencyManagement/client/client_emergency.py
```

The client will ask for the server identity hash which the server prints on startup.

## Development

Before running tests or any of the example programs, make sure the project
dependencies are installed:

```bash
pip install -r requirements.txt
```

Tests can then be run with `pytest` and code style is checked with `flake8`.

## Further resources

- [examples/EmergencyManagement/README.md](examples/EmergencyManagement/README.md) – walkthrough of the sample API implementation.
- [templates/README.md](templates/README.md) – using the generator templates to scaffold a service.
- [docs/Framework_design.md](docs/Framework_design.md) – in-depth description of the architecture.
- [docs/protocol_design.md](docs/protocol_design.md) – detailed protocol design discussion.
<|MERGE_RESOLUTION|>--- conflicted
+++ resolved
@@ -4,11 +4,9 @@
 
 This repository contains the Python implementation of the framework as well as documentation, a full featured example and generator templates. The goal is to provide an easy way to build applications that communicate over Reticulum using structured messages.
 
-<<<<<<< HEAD
+
 Models and payloads are serialized with MessagePack to minimize bandwidth overhead.
-=======
-All payloads are encoded using MessagePack for compact transfer.
->>>>>>> d09c2646
+
 
 The project now also exposes primitives for maintaining persistent links via
 ``LinkClient`` and ``LinkService`` which allow direct communication over an
